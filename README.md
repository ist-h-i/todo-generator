--- conflicted
+++ resolved
@@ -105,18 +105,9 @@
 ## MCP Server Integration
 
 Workspace-ready settings for [Model Context Protocol](https://modelcontextprotocol.io/) clients are
-<<<<<<< HEAD
 checked into the repository so compatible tools can register servers immediately via the
 `.modelcontext.json` manifest. Any MCP-aware client (including Codex and Claude Code) can read this
 file to discover the Git and filesystem servers hosted at the workspace root.
-=======
-checked into the repository so compatible tools can register servers immediately:
-
-- `.modelcontext.json` works with any MCP-aware client (including Codex and Claude Code) by pointing
-  to the Git and filesystem servers at the workspace root.
-- `.codex/config.json` remains available for Codex’s built-in workspace discovery so existing users
-  continue to get automatic registration when opening the repo.
->>>>>>> 386c8142
 
 Each configuration registers two servers:
 
