--- conflicted
+++ resolved
@@ -9,12 +9,7 @@
       "coder",
       "code_quality_reviewer"
     ],
-<<<<<<< HEAD
     "notes": "Single-stage (coder) is sufficient to add a central HoverMessageService and a lightweight host component, wire it into the app shell, and route notifications through it. No new dependencies; CSS-only animations. If an existing notification system exists, coder will extend/adapt it instead of replacing to keep the diff minimal.",
     "tests": "Unit: verify queue order (newest first), per-severity durations (error sticky, warning 10s, notice 5s, system >=3s), loading returns id and persists until dismiss/update, dismissal triggers exit flag then removal after ~200–300ms. Manual: confirm right-side stack, slide-in entry and slide-out-right exit, colors/shadows per severity, timers behave as specified, errors and loading persist until explicitly dismissed/updated."
-=======
-    "notes": "Implement minimal, shared fix in UiSelect by deferring initial options read and observing projected <option> mutations. No API/template changes. This restores the competency 'Level' options and stabilizes other selects.",
-    "tests": "Manual: (1) Admin → コンピテンシー登録 → verify 'レベル' options render and selection submits; (2) Spot-check other app-ui-select instances (reports status/priority) for proper rendering/selection; (3) Verify no console errors and accessible keyboard navigation remains."
->>>>>>> 8ff32eab
   }
 }