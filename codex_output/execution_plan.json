--- conflicted
+++ resolved
@@ -9,12 +9,7 @@
       "coder",
       "code_quality_reviewer"
     ],
-<<<<<<< HEAD
     "notes": "Implement minimal, shared fix in UiSelect by deferring initial options read and observing projected <option> mutations. No API/template changes. This restores the competency 'Level' options and stabilizes other selects.",
     "tests": "Manual: (1) Admin → コンピテンシー登録 → verify 'レベル' options render and selection submits; (2) Spot-check other app-ui-select instances (reports status/priority) for proper rendering/selection; (3) Verify no console errors and accessible keyboard navigation remains."
-=======
-    "notes": "Implement server-side canonicalization (email/nickname/id→userId) on writes and nickname resolution on reads for cards/subtasks; keep API shapes unchanged. Add a startup backfill to convert legacy values when possible. Remove SPA effect that rewrites assignee labels between nickname/email to avoid toggling; optionally prefer nickname-only for defaultAssignee. Batch/cached lookups to avoid performance regressions. Reports presenter update is desirable but may be deferred if time is tight.",
-    "tests": "1) Backend: Create user A (email X, nickname N). POST /cards with assignees [X] → DB stores [A.id]; GET /cards returns assignees [N]. 2) Update card with assignees [N] → DB stores [A.id]; GET returns [N]. 3) Subtask: POST /cards/{id}/subtasks with assignee X → DB stores A.id; GET returns assignee N. 4) Migration: Insert legacy records with assignees ['X','unknown']; run app; verify 'X' becomes A.id while 'unknown' remains. 5) Frontend: Load board with a card assigned to A; verify label shows N and no flicker/overwrite to email; change profile nickname and reload—labels stay consistent (backend resolves on read). 6) Optional: Reports page shows nicknames for assignees if presenter updated; otherwise document as follow-up."
->>>>>>> b3eef983
   }
 }