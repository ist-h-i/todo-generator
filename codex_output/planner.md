--- conflicted
+++ resolved
@@ -1,4 +1,3 @@
-<<<<<<< HEAD
 Summary
 - The component `app-ui-select` already supports content-projected <option> elements and reads them into its internal list for the custom panel.
 - All current usages already pass <option> children, e.g.:
@@ -37,43 +36,4 @@
 
 ```json
 {"steps":["coder","code_quality_reviewer"],"notes":"Standardize on projected <option> usage and minimally harden UiSelectComponent to reflect writeValue to the native select to ensure label/options sync. All usages already pass <option> children; only verify placeholders and bindings. Keep scope minimal and avoid introducing a new [options] API.","tests":"Manual checks: 1) Admin > コンピテンシー登録: the レベル dropdown shows 初級/中級 and selects correctly; label updates. 2) Admin > 手動判定: ユーザ and コンピテンシー dropdowns show dynamic lists; selecting updates form controls. 3) Admin > Gemini API キー: モデル select shows saved or known models; selecting updates form. 4) Reports > 提案編集: ステータス and 優先度 dropdowns show options; selection persists. 5) Verify no Angular template errors; no console errors; focusing away triggers onTouched without exceptions."}
-=======
-**Scope**
-
-- Minimal change: reposition the existing hover/toast stack from top-right to bottom-right.
-- Keep ordering as originally specified: newest on top.
-- Preserve current entry/exit animations; only adjust positioning and any transform origins if needed.
-
-**Proposed Changes**
-
-- Update the host stack container styles to anchor at bottom-right instead of top-right.
-  - Replace `top` with `bottom` (respect safe-area: `bottom: calc(1rem + env(safe-area-inset-bottom, 0px))`).
-  - Ensure `right` remains set; position stays `fixed`.
-  - Keep `flex-direction: column` so newest-first rendering still shows “newest above older”.
-- Confirm item animations remain coherent:
-  - Entry “drop from top” still reads fine within a bottom-right stack; no code changes unless there’s a hard-coded `transform-origin: top`.
-  - Exit slide-out-right remains unchanged.
-- No service or API changes needed; queue and timers unaffected.
-
-**Files Likely Touched**
-
-- `frontend/src/app/core/layout/hover-messages/hover-message-stack.component.scss`
-- If inline styles are used, adjust in:
-  - `frontend/src/app/core/layout/hover-messages/hover-message-stack.component.html`
-  - Or component TS `styles` array if applicable.
-
-**Validation**
-
-- Visual: messages appear at bottom-right; newest still at the top of the stack; entry/exit animations behave; z-index remains above app content.
-- Behavior: durations unchanged (error sticky; warning 10s; notice 5s; system ≥3s; loading persists until completed).
-- Cross-check mobile safe area and notches via `env(safe-area-inset-bottom)`.
-
-**Residual Risks / Open Questions**
-
-- Bottom-right overlap with FAB/chat widgets or cookie banners; safe-area/bottom spacing may need small tuning.
-- If a bottom-anchored “grow upward” stack is later desired (newest closest to screen edge), the flex layout and/or `ngFor` order will need an additional (but still small) adjustment.
-
-```json
-{"steps":["coder"],"notes":"Move hover/toast stack from top-right to bottom-right with minimal CSS changes. Keep newest-on-top ordering and existing animations. No service or API changes. Verify safe-area padding and z-index.","tests":"Manual: trigger warning/notice/system/loading toasts and confirm container is bottom-right, newest on top, entry drop-in and exit slide-right animations unchanged, timers behave per severity. Mobile: confirm safe-area inset prevents clipping; verify no overlap with bottom UI elements. Error: ensure it remains persistent at bottom-right until programmatically dismissed."}
->>>>>>> c0c1905d
 ```