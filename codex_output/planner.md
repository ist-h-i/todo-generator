--- conflicted
+++ resolved
@@ -1,4 +1,3 @@
-<<<<<<< HEAD
 Findings
 - Repo is Angular with Tailwind configured (frontend/tailwind.config.js, frontend/src/styles.scss). No React/shadcn structure exists.
 - Global select styling lives in frontend/src/styles/pages/_base.scss and already uses a down-chevron SVG with stroke="currentColor", so the native <select> caret tracks text color (both light/dark).
@@ -38,38 +37,4 @@
 
 ```json
 {"steps":["coder","integrator"],"notes":"Angular app confirmed. Fix dark-mode caret by having UiSelectComponent’s icon inherit text color: set `.ui-select__icon { color: currentColor; }`. Global native <select> already uses stroke='currentColor', so no change needed. Do not introduce React/shadcn; if a React sub-app is ever added, default to `components/ui` and `lib/utils` per shadcn conventions.","tests":"1) ng build production. 2) In dark mode, open pages that use UiSelect and native <select>; verify the down-arrow matches the text color across default/hover/focus/disabled. 3) Sanity-check light mode for regressions."}
-```
-=======
-**Summary**
-- Goal: Add per-component/class “recipe” Markdown docs that briefly describe purpose, public methods, and key variables, with minimal repo impact.
-- Resolution: Generate `<ClassName>.recipe.md` under `docs/recipes/<mirrored path>/` for Angular classes/components, excluding tests. Keep changes to a single small generator + a few seeded examples.
-
-**Approach**
-- Convention: One file per class/component named `<ClassName>.recipe.md`.
-- Location: `docs/recipes/<frontend/src/... mirrored directories>/`.
-- Extraction (lightweight): Find `export class` and classes decorated with `@Component`, `@Injectable`, `@Directive`, `@Pipe`. Collect public methods/properties via simple regex (best-effort starter).
-- Idempotent: Do not overwrite existing recipe files; safe to re-run.
-
-**Scope**
-- Include: `frontend/src/app/**` TypeScript source.
-- Exclude: `*.spec.ts`, mocks, stories, generated assets.
-- Coverage: Public API first; add placeholders for descriptions.
-
-**Deliverables**
-- Script: `scripts/generate_class_recipes.mjs` (Node, no deps).
-- Seeded examples for 2–3 representative classes/components.
-- Brief `docs/recipes/README.md` section on usage.
-
-**Risks / Open Questions**
-- Regex parsing may miss edge cases (re-exports, multi-line signatures); acceptable for initial pass.
-- Placement confirmed as `docs/recipes/` mirror to avoid cluttering source tree.
-- If backend exists and is in-scope later, extend script similarly.
-
-**Validation**
-- Run the script; verify recipe files appear in mirrored paths for a couple of key folders.
-- Re-run to confirm idempotency (no changes if files exist).
-- Spot-check a component and a service for reasonable public API capture.
-
-```json
-{"steps":["coder"],"notes":"Implement an idempotent Node script to generate per-class/component recipe stubs under docs/recipes mirroring frontend/src/app, exclude tests, and seed a few examples. Keep diff minimal: one script, small README note, and 2–3 recipe files.","tests":"1) Run `node scripts/generate_class_recipes.mjs`. 2) Confirm docs/recipes/frontend/src/app/.../<ClassName>.recipe.md created for a few folders. 3) Run again to verify idempotency. 4) Spot-check a component and a service for listed public methods/properties."}
->>>>>>> b9a664cd
+```