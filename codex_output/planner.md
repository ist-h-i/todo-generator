<<<<<<< HEAD
**Plan Overview**
- Implement minimal Channels: tables, membership, and `cards.channel_id`.
- Scope all card/subtask reads/writes by channel membership.
- Default card creation to caller’s private channel; block `channel_id` changes on update.
- Add minimal endpoints: `GET /channels/mine`, `POST /channels/{id}/invite|leave|kick`.
- Idempotent startup migrations: create private channels per user and backfill existing cards.

**Why This Route**
- Smallest diff to meet requirements; no frontend refactor needed now.
- Preserves current UX by defaulting to private channel.
- Avoids broad permission refactors; simple owner/member model.

**Deliverables**
- Backend models, migrations, and routers for channels and membership.
- Scoped queries and create/update guards for cards/subtasks.
- Brief docs note on channel requirement and defaults.

**Critical Risks / Open Questions**
- Migration may reduce visibility of previously shared cards.
- Sole owner cannot leave; ownership transfer deferred.
- Invite by unique username/email without approval; confirm product intent.
- No cross-channel moves yet; audit policy TBD.
- Consider index on `cards.channel_id` if lists grow.

```json
{"steps":["coder","integrator"],"notes":"Coder adds Channel + ChannelMember, cards.channel_id, membership-scoped queries, default channel on card create, and invite/leave/kick endpoints; blocks channel_id changes. Integrator wires startup migrations to create private channels per user and backfill cards, registers routers, and verifies endpoints. Frontend selector deferred to keep scope minimal.","tests":"Backend: (1) GET /channels/mine returns private channel after registration. (2) POST /cards without channel_id creates in private channel; response includes channel_id. (3) POST /cards with non-member channel → 403. (4) List cards only returns member-channel cards. (5) Attempt to update card with channel_id → 409. (6) Invite user → invitee can list/create in channel. (7) Leave removes membership; access revoked. (8) Kick by owner removes member; access revoked. Migration: existing users have private channels; existing cards have non-null channel_id pointing to creator’s channel."}
=======
Summary
- The component `app-ui-select` already supports content-projected <option> elements and reads them into its internal list for the custom panel.
- All current usages already pass <option> children, e.g.:
  - frontend/src/app/features/admin/page.html:129
  - frontend/src/app/features/admin/page.html:218
  - frontend/src/app/features/admin/page.html:231
  - frontend/src/app/features/admin/page.html:423
  - frontend/src/app/features/reports/reports-page.component.html:255
  - frontend/src/app/features/reports/reports-page.component.html:274
- The likely issue is synchronization between the form control’s value and the native select (impacting displayed label and perceived “no options”), not the absence of options themselves.

Plan
- Confirm API: Standardize on projected <option> usage (no [options] Input).
- Audit usages: Ensure each usage provides proper <option> children, including placeholder where needed.
- Minimal component hardening: Keep options sync robust and reflect value into the native select during writeValue to avoid empty selectedLabel on init and ensure internal/native alignment.
- Verify screens: Admin “レベル”, “ユーザ”, “モデル選択”; Reports “ステータス” and “優先度”.
- Quick checks: Template errors, reactive form binding, and visual dropdown options.

Proposed Changes (Minimal Impact)
- UiSelectComponent: In writeValue, also assign the value to the native select if available so the component’s label and native state are always in sync on init and when programmatically set. This is low-risk and ensures the custom panel shows the correct selection.
- Usages: Keep using <option> children. Add placeholder option where empty selection is valid (already present in most places). No refactor to an [options] API to minimize scope.

Why this route fits 30 minutes
- The codebase already aligns to the intended usage pattern; the component only needs a tiny sync improvement and a quick pass to confirm placeholders and bindings.
- Touches are localized: one component TS file and a quick verification of 6 usage sites.

Residual Risks / Open Questions
- Cross-browser behavior of the invisible native select with projected content (should be fine; but if a specific browser blocks options rendering in a hidden select, the panel might initially have zero options).
- If advanced option features are required (disabled, optgroup, custom template), current implementation supports disabled, not optgroups/custom templates.
- i18n of labels: Current strings are static; if translation keys are required, this is out of scope.

Acceptance Validation
- Options are visible in the custom dropdown panel for single-selects and in the native select for multi/size variants.
- Selecting an option updates the reactive form control and the trigger label.
- No console/template errors.

```json
{"steps":["coder","code_quality_reviewer"],"notes":"Standardize on projected <option> usage and minimally harden UiSelectComponent to reflect writeValue to the native select to ensure label/options sync. All usages already pass <option> children; only verify placeholders and bindings. Keep scope minimal and avoid introducing a new [options] API.","tests":"Manual checks: 1) Admin > コンピテンシー登録: the レベル dropdown shows 初級/中級 and selects correctly; label updates. 2) Admin > 手動判定: ユーザ and コンピテンシー dropdowns show dynamic lists; selecting updates form controls. 3) Admin > Gemini API キー: モデル select shows saved or known models; selecting updates form. 4) Reports > 提案編集: ステータス and 優先度 dropdowns show options; selection persists. 5) Verify no Angular template errors; no console errors; focusing away triggers onTouched without exceptions."}
>>>>>>> c927c2e5
```<|MERGE_RESOLUTION|>--- conflicted
+++ resolved
@@ -1,4 +1,3 @@
-<<<<<<< HEAD
 **Plan Overview**
 - Implement minimal Channels: tables, membership, and `cards.channel_id`.
 - Scope all card/subtask reads/writes by channel membership.
@@ -25,44 +24,4 @@
 
 ```json
 {"steps":["coder","integrator"],"notes":"Coder adds Channel + ChannelMember, cards.channel_id, membership-scoped queries, default channel on card create, and invite/leave/kick endpoints; blocks channel_id changes. Integrator wires startup migrations to create private channels per user and backfill cards, registers routers, and verifies endpoints. Frontend selector deferred to keep scope minimal.","tests":"Backend: (1) GET /channels/mine returns private channel after registration. (2) POST /cards without channel_id creates in private channel; response includes channel_id. (3) POST /cards with non-member channel → 403. (4) List cards only returns member-channel cards. (5) Attempt to update card with channel_id → 409. (6) Invite user → invitee can list/create in channel. (7) Leave removes membership; access revoked. (8) Kick by owner removes member; access revoked. Migration: existing users have private channels; existing cards have non-null channel_id pointing to creator’s channel."}
-=======
-Summary
-- The component `app-ui-select` already supports content-projected <option> elements and reads them into its internal list for the custom panel.
-- All current usages already pass <option> children, e.g.:
-  - frontend/src/app/features/admin/page.html:129
-  - frontend/src/app/features/admin/page.html:218
-  - frontend/src/app/features/admin/page.html:231
-  - frontend/src/app/features/admin/page.html:423
-  - frontend/src/app/features/reports/reports-page.component.html:255
-  - frontend/src/app/features/reports/reports-page.component.html:274
-- The likely issue is synchronization between the form control’s value and the native select (impacting displayed label and perceived “no options”), not the absence of options themselves.
-
-Plan
-- Confirm API: Standardize on projected <option> usage (no [options] Input).
-- Audit usages: Ensure each usage provides proper <option> children, including placeholder where needed.
-- Minimal component hardening: Keep options sync robust and reflect value into the native select during writeValue to avoid empty selectedLabel on init and ensure internal/native alignment.
-- Verify screens: Admin “レベル”, “ユーザ”, “モデル選択”; Reports “ステータス” and “優先度”.
-- Quick checks: Template errors, reactive form binding, and visual dropdown options.
-
-Proposed Changes (Minimal Impact)
-- UiSelectComponent: In writeValue, also assign the value to the native select if available so the component’s label and native state are always in sync on init and when programmatically set. This is low-risk and ensures the custom panel shows the correct selection.
-- Usages: Keep using <option> children. Add placeholder option where empty selection is valid (already present in most places). No refactor to an [options] API to minimize scope.
-
-Why this route fits 30 minutes
-- The codebase already aligns to the intended usage pattern; the component only needs a tiny sync improvement and a quick pass to confirm placeholders and bindings.
-- Touches are localized: one component TS file and a quick verification of 6 usage sites.
-
-Residual Risks / Open Questions
-- Cross-browser behavior of the invisible native select with projected content (should be fine; but if a specific browser blocks options rendering in a hidden select, the panel might initially have zero options).
-- If advanced option features are required (disabled, optgroup, custom template), current implementation supports disabled, not optgroups/custom templates.
-- i18n of labels: Current strings are static; if translation keys are required, this is out of scope.
-
-Acceptance Validation
-- Options are visible in the custom dropdown panel for single-selects and in the native select for multi/size variants.
-- Selecting an option updates the reactive form control and the trigger label.
-- No console/template errors.
-
-```json
-{"steps":["coder","code_quality_reviewer"],"notes":"Standardize on projected <option> usage and minimally harden UiSelectComponent to reflect writeValue to the native select to ensure label/options sync. All usages already pass <option> children; only verify placeholders and bindings. Keep scope minimal and avoid introducing a new [options] API.","tests":"Manual checks: 1) Admin > コンピテンシー登録: the レベル dropdown shows 初級/中級 and selects correctly; label updates. 2) Admin > 手動判定: ユーザ and コンピテンシー dropdowns show dynamic lists; selecting updates form controls. 3) Admin > Gemini API キー: モデル select shows saved or known models; selecting updates form. 4) Reports > 提案編集: ステータス and 優先度 dropdowns show options; selection persists. 5) Verify no Angular template errors; no console errors; focusing away triggers onTouched without exceptions."}
->>>>>>> c927c2e5
 ```