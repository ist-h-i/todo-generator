--- conflicted
+++ resolved
@@ -1,4 +1,3 @@
-<<<<<<< HEAD
 **Summary**
 - Goal: Unify selector (dropdown) visuals with text inputs, fix white hover background and ensure the down-arrow icon is always visible, with light/dark parity.
 - Repo reality: Angular app, not React/shadcn. Minimal, centralized CSS/SCSS update is the safest path to meet requirements within 30 minutes.
@@ -32,39 +31,4 @@
 - No template/TS changes required; behavior unchanged.
 
 ```json
-{"steps":["coder","code_quality_reviewer","integrator"],"notes":"Implement a single centralized SCSS change in frontend/src/styles/pages/_base.scss to unify native <select> with inputs: keep background consistent on hover (no white), ensure the chevron icon is always visible and uses currentColor, preserve focus/disabled states and dark mode. Apply rules to both .app-select and select.form-control. If needed, set the shared Angular ui-select trigger icon color to currentColor and remove hover-only visibility. Do not introduce React/shadcn; the repo is Angular.","tests":"Build frontend and visually verify: (1) selector hover bg matches inputs (no white) in light/dark; (2) icon visible at rest and matches text via currentColor; (3) focus-visible ring and disabled styles match inputs; (4) multi/size>1 variants hide caret correctly; (5) check across pages using .app-select and select.form-control (e.g., Settings, Board, Reports)."}```
-=======
-**Objective**
-Add a centralized hover/toast message manager that stacks messages on the right, newest on top, with entry/exit animations and auto-dismiss per severity. Keep the change minimal and dependency-free.
-
-**Lean Approach**
-- Add a single service to own queue, timers, and IDs.
-- Add a small host component to render right-side stacked toasts with CSS-only animations.
-- Wire host into the shell template; route existing notifications through the service.
-- No new dependencies; reuse existing design tokens.
-
-**Key Behaviors**
-- Order: newest at top; array-backed queue.
-- Durations by severity:
-  - Error: persistent (red).
-  - Warning: 10s (yellow).
-  - Notice: 5s (green).
-  - System/Loading: ≥3s; loading persists until dismissed (blue).
-- Animations: drop-in/slide-in on entry; slide-out-right on dismissal.
-- API: showError, showWarning, showNotice, showLoading (returns id), update(id), dismiss(id), clearAll().
-
-**Minimal Diff Integration**
-- Prefer extending any existing notification/toast mechanism if present to avoid duplication.
-- Insert a single host into the app shell; avoid broad refactors.
-- Map severity to existing color/shadow tokens; keep CSS scoped.
-
-**Risks / Unknowns**
-- Existing notification system overlap (potential double toasts).
-- Exact color/shadow tokens; may need tuning.
-- Close button requirement for sticky errors not specified.
-- A11y depth (aria-live, roles) and mobile safe-area/z-index not specified.
-
-```json
-{"steps":["coder"],"notes":"Single-stage (coder) is sufficient to add a central HoverMessageService and a lightweight host component, wire it into the app shell, and route notifications through it. No new dependencies; CSS-only animations. If an existing notification system exists, coder will extend/adapt it instead of replacing to keep the diff minimal.","tests":"Unit: verify queue order (newest first), per-severity durations (error sticky, warning 10s, notice 5s, system >=3s), loading returns id and persists until dismiss/update, dismissal triggers exit flag then removal after ~200–300ms. Manual: confirm right-side stack, slide-in entry and slide-out-right exit, colors/shadows per severity, timers behave as specified, errors and loading persist until explicitly dismissed/updated."}
-```
->>>>>>> 5fc0d0d9
+{"steps":["coder","code_quality_reviewer","integrator"],"notes":"Implement a single centralized SCSS change in frontend/src/styles/pages/_base.scss to unify native <select> with inputs: keep background consistent on hover (no white), ensure the chevron icon is always visible and uses currentColor, preserve focus/disabled states and dark mode. Apply rules to both .app-select and select.form-control. If needed, set the shared Angular ui-select trigger icon color to currentColor and remove hover-only visibility. Do not introduce React/shadcn; the repo is Angular.","tests":"Build frontend and visually verify: (1) selector hover bg matches inputs (no white) in light/dark; (2) icon visible at rest and matches text via currentColor; (3) focus-visible ring and disabled styles match inputs; (4) multi/size>1 variants hide caret correctly; (5) check across pages using .app-select and select.form-control (e.g., Settings, Board, Reports)."}```