--- conflicted
+++ resolved
@@ -1,5 +1,4 @@
 **背景**
-<<<<<<< HEAD
 - Goal: resolve lint errors and keep all tests passing via minimal, behavior-preserving refactors.
 - Respect repository guidance split (language-agnostic vs. Angular-specific); keep scope tightly focused and low-risk.
 
@@ -30,50 +29,4 @@
 - Type compatibility of `store.update(updater)` with the current Angular/Signals version.
 - Consistent use of the `_PATCH_ATTRIBUTE` sentinel where applicable in backend compat code.
 - Confirm no unintended formatting or import changes outside the touched lines.
-- Keep future refactors similarly scoped; consider queuing similar mechanical cleanups separately.
-=======
-- Introduced “Channels” for team-scoped collaboration while keeping non-board modules untouched.
-- Each user has a private channel; cards and subtasks are visible to channel members.
-- Card creation now requires a channel; default is the caller’s private channel to preserve UX.
-
-**変更概要**
-- Data model: Added `channels` and `channel_members`; added `cards.channel_id` (backfilled; intended non-null), with a future index on `cards.channel_id`.
-- Migrations: Idempotent startup creates private channels and owner memberships per user; backfills existing cards to creators’ private channels.
-- Backend:
-  - Scoped all card/subtask queries and mutations to channels where caller is a member.
-  - `POST /cards` requires membership; defaults to private channel if omitted.
-  - Block changing `channel_id` on update (409) to prevent uncontrolled cross-channel moves.
-  - Channels API: `GET /channels/mine`, `POST /channels/{id}/invite`, `POST /channels/{id}/leave`, `POST /channels/{id}/kick`.
-  - On registration: auto-create private channel + owner membership.
-- Schemas/Docs: Card DTOs include `channel_id`; brief docs note channel requirement and defaults.
-- UI: No breaking changes; channel selector deferred to minimize scope.
-
-**影響**
-- Visibility: Users now see only cards in channels they belong to; prior implicit sharing may narrow.
-- Permissions: Any member can invite; kick is owner-only; sole owner cannot leave.
-- API semantics: Some endpoints may return 403 (not a member) or 409 (channel move blocked).
-- Performance: Additional channel filter predicate; add index on `cards.channel_id` when needed.
-
-**検証**
-- Channels
-  - `GET /channels/mine` returns the private channel after registration.
-  - Invite adds membership; leave removes self (blocked if sole owner); kick works for owner.
-- Cards
-  - Create without `channel_id` → 201 with default private channel; response includes `channel_id`.
-  - Create with non-member `channel_id` → 403.
-  - List endpoints return only cards from member channels.
-  - Update with `channel_id` present → 409.
-- Subtasks
-  - Non-owner channel members can update/delete subtasks on member-channel cards.
-- Migration
-  - Existing users have private channels and memberships.
-  - All existing cards have non-null `channel_id` pointing to the creator’s private channel (post-backfill).
-
-**レビュー観点**
-- Authorization coverage: Confirm every card/subtask endpoint enforces channel membership.
-- Ownership edge cases: Sole-owner leave policy and future owner transfer.
-- Invitation flow: Identifier (email/username), uniqueness, and lack of approval—align with product intent.
-- Migration impact: Previously shared artifacts potentially narrowed—confirm acceptability or exceptions.
-- Indexing: Add/verify `cards.channel_id` index for list performance at scale.
-- API/UI contract: Frontend tolerance to added `channel_id`; timing for a minimal channel selector.
->>>>>>> aad0de61
+- Keep future refactors similarly scoped; consider queuing similar mechanical cleanups separately.