--- conflicted
+++ resolved
@@ -1,4 +1,3 @@
-<<<<<<< HEAD
 Summary
 - Channels are already implemented across models, migrations, schemas, routers, and startup wiring.
 - I fixed two remaining ownership checks so channel members can update/delete subtasks.
@@ -48,52 +47,4 @@
 
 If you want, I can:
 - Add a DB index for cards.channel_id if list performance needs it.
-- Extend tests to cover the updated subtask authorization paths.
-=======
-Here’s the minimal, targeted fix to ensure options render and stay in sync for all app-ui-select usages.
-
-What I Changed
-- Synced programmatic value into the native select in writeValue so the component’s internal label/options mapping initializes correctly and reliably reflects the selected state, even before user interaction.
-
-Files Updated
-- frontend/src/app/shared/ui/select/ui-select.ts:240
-  - Replacement block (focused change):
-
-    writeValue(obj: any): void {
-      this.value = obj as string | string[] | null;
-      // Reflect programmatic value into the native <select> so that
-      // initial state stays in sync and labels resolve correctly even
-      // before the first user interaction.
-      const sel = this.nativeSelectRef?.nativeElement;
-      if (sel) {
-        if (this.multiple) {
-          const selected = Array.isArray(this.value) ? this.value.map(String) : [];
-          Array.from(sel.options).forEach((o) => (o.selected = selected.includes(o.value)));
-        } else {
-          sel.value = this.value != null ? String(this.value) : '';
-        }
-      }
-      this.syncLabelFromValue();
-    }
-
-Why
-- All current usages already project <option> children into app-ui-select, e.g.:
-  - frontend/src/app/features/admin/page.html:129, :218, :231, :423
-  - frontend/src/app/features/reports/reports-page.component.html:255, :274
-- The component builds its option list from the native select. Without reflecting initial form control values into the native select, the label/options sync could appear empty or stale, leading to “no options” being perceived in the UI. The patch keeps the native select state aligned on initialization and when programmatic updates occur.
-
-No Call-Site Changes Needed
-- The existing usage pattern with projected <option> is correct for this component. No templates were modified.
-
-How to Validate
-- Click each app-ui-select and verify the dropdown panel contains expected options:
-  - Admin > コンピテンシー登録: レベル shows 初級/中級 and selects properly.
-  - Admin > 手動判定: 対象ユーザ/コンピテンシー show dynamic lists and selection updates form values.
-  - Admin > Gemini API キー: 利用モデル list shows saved/known models; selection persists.
-  - Reports > 提案編集: ステータス and 優先度 show correct options; selection persists.
-- Confirm no console/template errors appear.
-
-Residual Risks / Open Questions
-- If any view relies on advanced option features (optgroup/custom templates), current implementation doesn’t support them; scope here is single-select with disabled/multiple/basic options.
-- Cross‑browser inert support is generally good, but if a legacy browser behaves oddly, removing inert from the hidden native select could be a fallback.
->>>>>>> c927c2e5
+- Extend tests to cover the updated subtask authorization paths.