<<<<<<< HEAD
**Summary**
- Implemented per-component/class “recipe” docs for the Angular app with minimal impact.
- Added an idempotent generator that creates one recipe per exported class under a mirrored docs path.
- Seeded 3 representative class recipes.

**What Changed**
- New generator: `scripts/generate_class_recipes.py:1`
  - Scans `frontend/src/app/**.ts` (excludes `*.spec.ts`, `test.ts`).
  - Finds `export class ...` and extracts a best‑effort list of public methods/properties.
  - Writes one file per class under `docs/recipes/classes/<mirrored path>/<ClassName>.recipe.md`.
  - Idempotent: skips existing files; no overwrites.
- Updated guide: `docs/recipes/README.md:1`
  - Adds “Per-Class/Component Recipes (Angular)” section with convention and usage.
- Seeded examples:
  - `docs/recipes/classes/frontend/src/app/App.recipe.md:1`
  - `docs/recipes/classes/frontend/src/app/features/board/BoardPage.recipe.md:1`
  - `docs/recipes/classes/frontend/src/app/core/profile/ProfileService.recipe.md:1`

**How To Use**
- Generate all Angular class recipes:
  - `python scripts/generate_class_recipes.py`
- Limit to a folder:
  - `python scripts/generate_class_recipes.py frontend/src/app/core/profile`
- Edit the generated stubs to fill in descriptions for methods and properties.

**Why This Fits The Request**
- Aligns to “per component/class” preference while keeping changes small and additive.
- Keeps existing per-file recipe tooling (`scripts/generate_file_recipes.py:1`) intact for backend and file-level docs.

**Notes / Risks**
- Extraction is regex-based and may miss edge cases (multiline signatures, complex getters/setters, decorators on separate lines).
- Visibility filter is simple (skips `private`/`protected` on the same line).
- Scope limited to Angular classes; does not generate for backend Python (covered by existing per-file generator).

**Optional Next Steps**
- If desired, I can run the class generator across `frontend/src/app` to pre-seed more recipes, or extend parsing to capture inputs/outputs and decorators.
=======
I’ve scanned the frontend for explicit any, checked TS/ESLint settings, and reviewed the Angular docs. The repo already contains the targeted changes outlined by earlier stages, so no additional code edits are necessary.

Findings
- TypeScript any usage:
  - Code: Only `writeValue(obj: any)` in `frontend/src/app/shared/ui/select/ui-select.ts:205` (required by ControlValueAccessor).
  - Templates: Multiple `$any(...)` casts across feature templates (scoped to `.html`).
- Typing fix already present:
  - `value` is typed as `string | string[] | null` and conversions are contained within the component.
- Lint enforcement:
  - `frontend/.eslintrc.cjs` enforces `@typescript-eslint/no-explicit-any: error` with a file-scoped override only for `src/app/shared/ui/select/ui-select.ts` to permit `writeValue(any)`.
- TS config:
  - `frontend/tsconfig.json` has `strict: true` and strict Angular template checking enabled.
- Documentation:
  - `docs/guidelines/angular-coding-guidelines.md` and `docs/governance/development-governance-handbook.md` both document “no explicit any”, preference for unknown/generics, and the narrow ControlValueAccessor exception.

No Changes Required
- Code and docs already align with the stated objectives. I did not apply any patch to avoid unnecessary churn.

Validation Commands
- Search for any in TS (excludes templates):
  - rg -n "\bany\b" frontend/src --type-add 'ts:*.ts' -t ts -S | rg -v "\.html:"
- Lint/build/tests:
  - cd frontend && npm run lint
  - cd frontend && npm run build
  - cd frontend && npm test -- --watch=false

Residual Risks / Open Questions
- Template `$any(...)` casts remain. Safe removal requires typing FormControls and event targets per template; recommend incremental cleanup.
- Acceptance criteria: If “zero any” applies to TS code only, this meets it (with the framework-required exception). If it includes template `$any`, that needs a broader follow-up.
- Confirm whether to base on or supersede PR #507; current tree appears consistent with the planned changes.

If you want, I can scope and remove a small batch of `$any(...)` casts in one feature template as a follow-up with minimal diff.
>>>>>>> 5528518b
<|MERGE_RESOLUTION|>--- conflicted
+++ resolved
@@ -1,4 +1,3 @@
-<<<<<<< HEAD
 **Summary**
 - Implemented per-component/class “recipe” docs for the Angular app with minimal impact.
 - Added an idempotent generator that creates one recipe per exported class under a mirrored docs path.
@@ -34,38 +33,4 @@
 - Scope limited to Angular classes; does not generate for backend Python (covered by existing per-file generator).
 
 **Optional Next Steps**
-- If desired, I can run the class generator across `frontend/src/app` to pre-seed more recipes, or extend parsing to capture inputs/outputs and decorators.
-=======
-I’ve scanned the frontend for explicit any, checked TS/ESLint settings, and reviewed the Angular docs. The repo already contains the targeted changes outlined by earlier stages, so no additional code edits are necessary.
-
-Findings
-- TypeScript any usage:
-  - Code: Only `writeValue(obj: any)` in `frontend/src/app/shared/ui/select/ui-select.ts:205` (required by ControlValueAccessor).
-  - Templates: Multiple `$any(...)` casts across feature templates (scoped to `.html`).
-- Typing fix already present:
-  - `value` is typed as `string | string[] | null` and conversions are contained within the component.
-- Lint enforcement:
-  - `frontend/.eslintrc.cjs` enforces `@typescript-eslint/no-explicit-any: error` with a file-scoped override only for `src/app/shared/ui/select/ui-select.ts` to permit `writeValue(any)`.
-- TS config:
-  - `frontend/tsconfig.json` has `strict: true` and strict Angular template checking enabled.
-- Documentation:
-  - `docs/guidelines/angular-coding-guidelines.md` and `docs/governance/development-governance-handbook.md` both document “no explicit any”, preference for unknown/generics, and the narrow ControlValueAccessor exception.
-
-No Changes Required
-- Code and docs already align with the stated objectives. I did not apply any patch to avoid unnecessary churn.
-
-Validation Commands
-- Search for any in TS (excludes templates):
-  - rg -n "\bany\b" frontend/src --type-add 'ts:*.ts' -t ts -S | rg -v "\.html:"
-- Lint/build/tests:
-  - cd frontend && npm run lint
-  - cd frontend && npm run build
-  - cd frontend && npm test -- --watch=false
-
-Residual Risks / Open Questions
-- Template `$any(...)` casts remain. Safe removal requires typing FormControls and event targets per template; recommend incremental cleanup.
-- Acceptance criteria: If “zero any” applies to TS code only, this meets it (with the framework-required exception). If it includes template `$any`, that needs a broader follow-up.
-- Confirm whether to base on or supersede PR #507; current tree appears consistent with the planned changes.
-
-If you want, I can scope and remove a small batch of `$any(...)` casts in one feature template as a follow-up with minimal diff.
->>>>>>> 5528518b
+- If desired, I can run the class generator across `frontend/src/app` to pre-seed more recipes, or extend parsing to capture inputs/outputs and decorators.