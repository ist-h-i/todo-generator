<<<<<<< HEAD
**Summary**
- Delivered a repository-wide, newcomer-friendly index with minimal impact.
- Completed by refining links in the existing index and confirming cross-links in READMEs.

**What I Changed**
- Made Quick Pointers and See Also in docs/INDEX.md fully clickable with correct relative paths.
  - docs/INDEX.md
    - Linked to docs/README.md, ui/design docs, governance, and angular guidelines.
    - Linked to root README via ../README.md.

**Why This Meets The Goal**
- New contributors can jump directly to key areas (frontend routes, backend routers/services, UI standards, governance) in 1–2 clicks.
- Minimal diff and no structural changes; existing content preserved.

**Verification**
- Confirm the index exists and links are present:
  - `test -f docs/INDEX.md`
  - `rg -n \"\\[Documentation Index\\]\\(README.md\\)\" docs/INDEX.md`
  - `rg -n \"\\(../README.md\\)\" docs/INDEX.md`
  - `rg -n \"\\(ui-design-system.md\\)|\\(ui-layout-requirements.md\\)|\\(governance/development-governance-handbook.md\\)|\\(guidelines/angular-coding-guidelines.md\\)\" docs/INDEX.md`
- Confirm cross-links already exist:
  - Root README points to index: `rg -n \"\\[Repository Index & Map\\]\\(docs/INDEX.md\\)\" README.md`
  - Docs index points back: `rg -n \"\\[Repository Index & Map\\]\\(INDEX.md\\)\" docs/README.md`

**Notes / Residual Risks**
- The index intentionally focuses on high-traffic directories to keep the diff small; it’s easy to extend later if needed.
=======
**What I Changed**
- Unified select hover background with inputs (no white flash).
  - Light theme: keep base background on hover; retain subtle border/shadow feedback.
  - Dark theme: same approach for parity.
- Kept the simple single chevron icon and currentColor behavior (stays visible in dark mode).

**Files Touched**
- frontend/src/styles/pages/_base.scss:118
- frontend/src/styles/pages/_base.scss:178

**Focused Diff (Behavioral)**
- Light hover
  - Before: lightened bg to near-white on hover.
  - After: uses the same bg as base to match inputs.
- Dark hover
  - Before: lightened bg on hover.
  - After: uses the same bg as base to match inputs.

**Key Snippets**
- frontend/src/styles/pages/_base.scss:118
  - background-color set to `color-mix(in srgb, var(--surface-card) 88%, transparent)` to match base.
- frontend/src/styles/pages/_base.scss:178
  - background-color set to `color-mix(in srgb, var(--surface-layer-2) 92%, transparent)` to match base dark.

**Why This Fix**
- Eliminates the inconsistent “white” hover effect on selectors while preserving tactile feedback via border/box-shadow.
- Minimal and centralized; no TS/HTML touched; aligns with other inputs.

**How to Verify**
- Build: `cd frontend && npm ci && npm run build` (or `ng build --configuration production`).
- Manually check in light/dark:
  - Hover no longer brightens to white.
  - Focus-visible ring remains; disabled unchanged.
  - Arrow icon color matches text (currentColor) and stays visible.
- Spot check pages using `.app-select` and `select.form-control`:
  - frontend/src/app/features/settings/page.html:249
  - frontend/src/app/features/board/page.html:565
  - frontend/src/app/features/reports/reports-page.component.html:274

**Notes**
- The repo is Angular; the provided shadcn/Radix React Select isn’t integrated here to keep scope minimal. If you want a React/shadcn setup (components in `components/ui`, `@/lib/utils` `cn` helper, deps `@radix-ui/react-select` and `@radix-ui/react-icons`), I can outline those steps in a separate task.
>>>>>>> 6ab524e3
<|MERGE_RESOLUTION|>--- conflicted
+++ resolved
@@ -1,4 +1,3 @@
-<<<<<<< HEAD
 **Summary**
 - Delivered a repository-wide, newcomer-friendly index with minimal impact.
 - Completed by refining links in the existing index and confirming cross-links in READMEs.
@@ -24,47 +23,4 @@
   - Docs index points back: `rg -n \"\\[Repository Index & Map\\]\\(INDEX.md\\)\" docs/README.md`
 
 **Notes / Residual Risks**
-- The index intentionally focuses on high-traffic directories to keep the diff small; it’s easy to extend later if needed.
-=======
-**What I Changed**
-- Unified select hover background with inputs (no white flash).
-  - Light theme: keep base background on hover; retain subtle border/shadow feedback.
-  - Dark theme: same approach for parity.
-- Kept the simple single chevron icon and currentColor behavior (stays visible in dark mode).
-
-**Files Touched**
-- frontend/src/styles/pages/_base.scss:118
-- frontend/src/styles/pages/_base.scss:178
-
-**Focused Diff (Behavioral)**
-- Light hover
-  - Before: lightened bg to near-white on hover.
-  - After: uses the same bg as base to match inputs.
-- Dark hover
-  - Before: lightened bg on hover.
-  - After: uses the same bg as base to match inputs.
-
-**Key Snippets**
-- frontend/src/styles/pages/_base.scss:118
-  - background-color set to `color-mix(in srgb, var(--surface-card) 88%, transparent)` to match base.
-- frontend/src/styles/pages/_base.scss:178
-  - background-color set to `color-mix(in srgb, var(--surface-layer-2) 92%, transparent)` to match base dark.
-
-**Why This Fix**
-- Eliminates the inconsistent “white” hover effect on selectors while preserving tactile feedback via border/box-shadow.
-- Minimal and centralized; no TS/HTML touched; aligns with other inputs.
-
-**How to Verify**
-- Build: `cd frontend && npm ci && npm run build` (or `ng build --configuration production`).
-- Manually check in light/dark:
-  - Hover no longer brightens to white.
-  - Focus-visible ring remains; disabled unchanged.
-  - Arrow icon color matches text (currentColor) and stays visible.
-- Spot check pages using `.app-select` and `select.form-control`:
-  - frontend/src/app/features/settings/page.html:249
-  - frontend/src/app/features/board/page.html:565
-  - frontend/src/app/features/reports/reports-page.component.html:274
-
-**Notes**
-- The repo is Angular; the provided shadcn/Radix React Select isn’t integrated here to keep scope minimal. If you want a React/shadcn setup (components in `components/ui`, `@/lib/utils` `cn` helper, deps `@radix-ui/react-select` and `@radix-ui/react-icons`), I can outline those steps in a separate task.
->>>>>>> 6ab524e3
+- The index intentionally focuses on high-traffic directories to keep the diff small; it’s easy to extend later if needed.