--- conflicted
+++ resolved
@@ -1,4 +1,3 @@
-<<<<<<< HEAD
 **Summary**
 - Repositioned the global hover/toast stack from top-right to bottom-right with a minimal, CSS-only change.
 - Ordering, durations, and animations remain unchanged (newest on top; drop-in/slide-out).
@@ -28,68 +27,4 @@
 - If needed later, we can add safe-area padding for devices with notches: e.g., `bottom: calc(16px + env(safe-area-inset-bottom))`. Currently kept minimal per constraints.
 
 **Residual Risks / Open Questions**
-- Possible overlap with bottom-anchored UI (e.g., chat widgets, FABs, cookie bars). May require small spacing/safe-area adjustments if observed.
-=======
-I’ve reviewed the current frontend styles and the shared Angular Select component and verified the selector design is already unified with text inputs, fixes the white hover issue, and keeps the icon visible at rest in both light and dark modes with minimal, centralized changes.
-
-**What’s Implemented**
-- Unified hover/background/border/radius with inputs
-  - Applies globally to native selects via `.app-select` and `select.form-control`.
-  - Keeps hover background consistent (no white “flash”), while retaining subtle feedback.
-  - File: `frontend/src/styles/pages/_base.scss:85`
-- Always-visible, modern chevron icon
-  - Native select uses an inline SVG chevron drawn with `currentColor` so it matches text in light/dark modes.
-  - Vertically centered; adequate right padding added.
-  - Files:
-    - `frontend/src/styles/pages/_base.scss:100` (chevron via data-URL SVG, `stroke='currentColor'`)
-    - `frontend/src/styles/pages/_base.scss:104` (centered with `background-position: right 1.6rem center`)
-- Dark mode parity
-  - Text color and chevron color match; hover/focus states have dark equivalents.
-  - File: `frontend/src/styles/pages/_base.scss:165`
-- Custom Angular Select trigger alignment
-  - Uses the same input look by composing `form-control app-select`.
-  - Icon is a child element with `color: currentColor` and an SVG chevron; visible at rest (not hover-only).
-  - Files:
-    - `frontend/src/app/shared/ui/select/ui-select.ts:38` (trigger uses `form-control app-select`)
-    - `frontend/src/app/shared/ui/select/ui-select.ts:44` (icon markup)
-    - `frontend/src/app/shared/ui/select/ui-select.ts:122` (icon style `color: currentColor`)
-  - Modernized option panel (rounded, shadow, active/hover/selected states):
-    - `frontend/src/app/shared/ui/select/ui-select.ts:84`
-
-**Key File References**
-- `frontend/src/styles/pages/_base.scss:85` base styles for `.app-select, select.form-control`
-- `frontend/src/styles/pages/_base.scss:118` hover state (keeps background consistent)
-- `frontend/src/styles/pages/_base.scss:128` focus-visible state
-- `frontend/src/styles/pages/_base.scss:165` dark mode base
-- `frontend/src/app/shared/ui/select/ui-select.ts:29` template trigger structure
-- `frontend/src/app/shared/ui/select/ui-select.ts:122` icon inherits text color
-- `frontend/src/app/shared/ui/select/ui-select.ts:84` option panel styles
-
-**Why This Solves The Issue**
-- Hover turning white: selectors now keep the same base background on hover, matching inputs, while border/inner shadow provide feedback.
-- Icon invisible until hover: the chevron is not hover-gated; it is rendered at rest and inherits text color (`currentColor`) for proper contrast in light/dark.
-
-**Verification**
-- Light and dark themes: the chevron and text share the same color; the icon remains visible at rest.
-- Pages using native selects (e.g., `frontend/src/app/features/settings/page.html:249`, `:428`) and custom selects (e.g., `frontend/src/app/features/admin/page.html:129`) now look and behave consistently.
-- Multi/size variants automatically hide the chevron: `frontend/src/styles/pages/_base.scss:155`
-
-**If You Still See White Hover Or Hidden Icons**
-- Ensure native selects carry either `app-select` or `form-control` (or both) so the centralized styles apply.
-- Custom select triggers already include `form-control app-select` in `ui-select`.
-
-**About The React/shadcn Component**
-- This repo is Angular; introducing a React/shadcn Select and Radix dependencies would be out of scope and high-impact.
-- If you were integrating in a React project with shadcn:
-  - Default components path: `/components/ui`. Create it to keep shadcn-generated imports consistent.
-  - Install: `@radix-ui/react-select` and `@radix-ui/react-icons`.
-  - Add `select.tsx` and `demo.tsx` under `/components/ui`, and `label.tsx` (from “originui/label”) under `/components/ui/label.tsx`.
-  - Ensure Tailwind and Typescript are set up; shadcn CLI scaffolds typical structure.
-- For this Angular repo, the equivalent shared UI path is `frontend/src/app/shared/ui` and global styles under `frontend/src/styles/...`, which are already used.
-
-**Open Questions (Optional)**
-- Do any pages require overrides or opt-outs from the unified style?
-- Should we add RTL logical properties (e.g., `padding-inline-end`) and a forced-colors safeguard for high-contrast modes?
-
-If you want, I can add an optional `@media (forced-colors: active)` rule to hide the chevron background-image for improved accessibility in high-contrast modes.
->>>>>>> a991eb34
+- Possible overlap with bottom-anchored UI (e.g., chat widgets, FABs, cookie bars). May require small spacing/safe-area adjustments if observed.