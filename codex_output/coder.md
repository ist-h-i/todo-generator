--- conflicted
+++ resolved
@@ -1,4 +1,3 @@
-<<<<<<< HEAD
 I’ve reviewed the current frontend styles and the shared Angular Select component and verified the selector design is already unified with text inputs, fixes the white hover issue, and keeps the icon visible at rest in both light and dark modes with minimal, centralized changes.
 
 **What’s Implemented**
@@ -60,54 +59,4 @@
 - Do any pages require overrides or opt-outs from the unified style?
 - Should we add RTL logical properties (e.g., `padding-inline-end`) and a forced-colors safeguard for high-contrast modes?
 
-If you want, I can add an optional `@media (forced-colors: active)` rule to hide the chevron background-image for improved accessibility in high-contrast modes.
-=======
-**Summary**
-- Centralized UI notifications under HoverMessageService. Global loading and error banners in Shell are removed; messages now appear as animated toasts on the right, newest at top, per required durations and slide-out behavior.
-
-**What I Changed**
-- Routed global error and loading states into the hover/toast system via effects.
-- Removed legacy header banners for loading and error to avoid duplication.
-- Kept changes minimal and within existing hover-messages module.
-
-**Files Updated**
-- frontend/src/app/core/layout/shell/shell.html:3
-  - Removed header banners (`.shell-global-loading`, `.shell-global-error`) and kept `<app-hover-message-stack [messages]="hoverMessageList()" />` as the single global outlet.
-- frontend/src/app/core/layout/shell/shell.ts:101
-  - Added `loadingToastId` to track the active loading toast id.
-- frontend/src/app/core/layout/shell/shell.ts:215
-  - Added effect to mirror `HttpErrorNotifierService.message` into sticky error toasts: `this.hoverMessages.error(msg)`.
-- frontend/src/app/core/layout/shell/shell.ts:224
-  - Added effect to mirror `HttpLoadingStore` into a persistent loading toast:
-    - On `isLoading()`: if no toast, `this.hoverMessages.loading(message ?? 'データを読み込み中です…')`.
-    - On end: `this.hoverMessages.dismiss(loadingToastId)` and reset.
-
-**Existing Toast Implementation (for reference)**
-- Service: frontend/src/app/core/layout/hover-messages/hover-message.service.ts:1
-  - Durations: error sticky, warning 10s, notification 5s, system 3s, loading sticky; newest unshift; exit delayed by 220ms for animation.
-- Host: frontend/src/app/core/layout/hover-messages/hover-message-stack.component.ts:1 and .html/.scss
-  - Fixed top-right stack; `aria-live="polite"`, newest-first rendering.
-- Item: frontend/src/app/core/layout/hover-messages/hover-message.component.ts:1 and .scss
-  - Entry drop-in from top; exit slide-out right; severity styling with colored shadows.
-
-**Why This Meets Requirements**
-- Right-side stacking with animated entry and right-slide exit.
-- Newest at top; array-backed queue.
-- Severity-based durations:
-  - Error: sticky (red).
-  - Warning: 10s (yellow).
-  - Notification: 5s (green).
-  - System: 3s; Loading: persists until complete (blue).
-- Global loading/error now fully managed by the service.
-
-**Commands (optional)**
-- Build: `cd frontend && npm ci && npm run build`
-- Dev: `cd frontend && npm start`
-- Tests: `cd frontend && npm test`
-
-**Residual Risks / Open Questions**
-- Sticky errors have no close button; dismissal is programmatic only. Add an inline close if needed.
-- Successive errors will stack (no dedup). Define dedup or max visible if desired.
-- We left unused CSS for old banners; harmless but can be cleaned up later.
-- Timers don’t pause on hover; can be added if required.
->>>>>>> 5fc0d0d9
+If you want, I can add an optional `@media (forced-colors: active)` rule to hide the chevron background-image for improved accessibility in high-contrast modes.