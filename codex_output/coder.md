--- conflicted
+++ resolved
@@ -1,4 +1,3 @@
-<<<<<<< HEAD
 **Summary**
 - Centralized UI notifications under HoverMessageService. Global loading and error banners in Shell are removed; messages now appear as animated toasts on the right, newest at top, per required durations and slide-out behavior.
 
@@ -46,45 +45,4 @@
 - Sticky errors have no close button; dismissal is programmatic only. Add an inline close if needed.
 - Successive errors will stack (no dedup). Define dedup or max visible if desired.
 - We left unused CSS for old banners; harmless but can be cleaned up later.
-- Timers don’t pause on hover; can be added if required.
-=======
-I’ve reviewed the frontend and confirmed the root cause is in the shared select. I implemented the minimal fix in the shared component so the projected <option> elements are reliably discovered and kept in sync.
-
-What I changed
-- Stabilized app-ui-select to read options after render and on mutations, without changing its public API or templates.
-
-Focused diffs
-- frontend/src/app/shared/ui/select/ui-select.ts:1–16
-  - Added OnDestroy to imports.
-- frontend/src/app/shared/ui/select/ui-select.ts:182
-  - Implemented OnDestroy on UiSelectComponent.
-- frontend/src/app/shared/ui/select/ui-select.ts:205–231
-  - Deferred initial option read to post-render using queueMicrotask (fallback to setTimeout(0)).
-  - Added MutationObserver on the native select to watch childList/subtree/characterData/attributes and refresh options, selected label, and active index.
-- frontend/src/app/shared/ui/select/ui-select.ts:233–238
-  - Cleaned up MutationObserver in ngOnDestroy.
-- Behavior preservation: No changes to inputs, form bindings, or templates. Keyboard and ARIA behavior remain intact.
-
-Why this fixes “Level” options
-- The admin “レベル” field uses projected static options: frontend/src/app/features/admin/page.html:129–132
-- With deferred read + MutationObserver, the component now consistently discovers those options even when rendering timing varies, so the dropdown shows items and selection persists.
-
-Key file references
-- Shared select: frontend/src/app/shared/ui/select/ui-select.ts:205, 219, 233
-- Admin “レベル”: frontend/src/app/features/admin/page.html:129–132
-- Default value (junior): frontend/src/app/features/admin/page.ts:81, 242
-
-Manual verification
-- Admin → コンピテンシー登録:
-  - Open “レベル” dropdown; see “初級 (3段階)” and “中級 (5段階)”.
-  - Select both values; submit; payload includes selected level.
-- Spot-check other selects (reports/status, priority, and admin evaluation selects) for populated options and selection.
-- Optional commands (if deps are installed):
-  - cd frontend && npm run lint
-  - cd frontend && npm start
-
-Residual risks / open questions
-- If options are API-driven and return empty, UI will still show none (backend issue).
-- If labels depend on i18n and keys are missing, labels could be blank despite this fix.
-- In SSR/hydration contexts, MutationObserver should only run in the browser; current SPA views are client-only, but SSR views should be sanity-checked.
->>>>>>> 8ff32eab
+- Timers don’t pause on hover; can be added if required.