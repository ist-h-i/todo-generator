--- conflicted
+++ resolved
@@ -1,4 +1,3 @@
-<<<<<<< HEAD
 Plan: run the existing class-recipe generator to add only missing per-class/component recipes under docs/recipes/classes, excluding tests; verify idempotency and coverage.
 
 What I did
@@ -58,52 +57,4 @@
 
 Residual risks / open questions
 - Default-exported classes and unusual multi-line class declarations are not detected; none found in this tree.
-- If you want bilingual (JP/EN) or to include private members, we can extend the script. Would you like me to add support for export default class and static members next?
-=======
-**What I Changed**
-
-- backend/app/main.py:156
-  - Added a small `security_headers_middleware` that sets safe, default headers on every non-`OPTIONS` response:
-    - `Strict-Transport-Security: max-age=15552000; includeSubDomains`
-    - `X-Content-Type-Options: nosniff`
-    - `Referrer-Policy: no-referrer`
-    - `X-Frame-Options: DENY`
-    - `Permissions-Policy: camera=(), microphone=(), geolocation=()`
-    - `Cross-Origin-Opener-Policy: same-origin`
-    - `Cross-Origin-Resource-Policy: same-origin`
-  - Placed after the existing CORS preflight middleware; preserves any existing values via `setdefault`.
-
-- backend/tests/test_security_headers.py:1
-  - New focused test asserting the above headers are present and correct on `GET /health`.
-
-- docs/security-review.md
-  - Documented the new security headers hardening and verification.
-  - Added residual risk notes and deferred items (token storage, CSP, HSTS context).
-
-**Why This Approach**
-
-- Minimal diff, no API behavior changes.
-- Headers are broadly safe defaults for an API.
-- Test keeps the hardening from regressing with little maintenance overhead.
-
-**How to Run Tests**
-
-- If pytest is available:
-  - `pytest -q backend/tests/test_security_headers.py::test_api_sets_security_headers_on_healthcheck`
-- Full backend tests (optional):
-  - `pytest -q backend/tests`
-
-Note: In this environment `pytest` wasn’t available; commands are provided for local use.
-
-**Residual Risks / Deferrals**
-
-- SPA tokens in `localStorage` remain exfiltration risk under XSS; migrate to secure, httpOnly cookies (SameSite+Secure) in a dedicated cycle.
-- Add CSP on the SPA host in a future pass; requires careful Angular compatibility testing.
-- Ensure production runs over HTTPS so HSTS is effective.
-
-**Files Touched**
-
-- backend/app/main.py:156
-- backend/tests/test_security_headers.py:1
-- docs/security-review.md
->>>>>>> fbe74a08
+- If you want bilingual (JP/EN) or to include private members, we can extend the script. Would you like me to add support for export default class and static members next?