--- conflicted
+++ resolved
@@ -1,5 +1,4 @@
 **Summary**
-<<<<<<< HEAD
 - Meets the ask: hover no longer turns white; selectors match input styling; the down-arrow is always visible and inherits text color in light/dark.
 - Scope is minimal and centralized; no React/shadcn introduced into this Angular repo.
 
@@ -33,78 +32,4 @@
 - This repo is Angular; introducing React/shadcn and Radix would violate minimal-change constraints. The centralized Angular/SCSS solution already satisfies the requirements.
 
 **Verdict**
-- Approve. The implementation is correct, minimal, and resolves the reported issues. Optional a11y tweak can be a small follow-up if desired.
-=======
-- The backend now persists user linkage via userId and resolves assignee display names to nicknames on reads. The frontend removed the nickname/email overwrite logic and prefers nickname for defaults. A best‑effort migration normalizes legacy assignee strings to userIds at startup.
-
-**What Looks Good**
-- Write‑time canonicalization: email/nickname/id → userId
-  - backend/app/routers/cards.py:105–156, 173–178 (_canonicalize_assignees/_canonicalize_single_assignee)
-- Read‑time display: userId → nickname (fallback email)
-  - backend/app/routers/cards.py:180–203 (_resolve_display_names)
-  - Applied consistently in list/get/create/update cards and in subtask list/create/update:
-    - list_cards: backend/app/routers/cards.py:492–520
-    - create_card: backend/app/routers/cards.py:604–680
-    - get_card: backend/app/routers/cards.py:689–699
-    - update_card: backend/app/routers/cards.py:720–758
-    - list_subtasks: backend/app/routers/cards.py:787–805
-    - create_subtask: backend/app/routers/cards.py:829–842
-    - update_subtask: backend/app/routers/cards.py:858–896
-- Data model remains minimally invasive (strings remain, values now userIds):
-  - backend/app/models.py:50–104 (Card.assignees JSON of strings)
-  - backend/app/models.py:214–242 (Subtask.assignee string)
-- Startup migration backfills legacy strings to userIds, preserving unmatched values:
-  - backend/app/migrations.py:1000–1080 (_normalize_assignees_to_user_ids)
-  - Invoked in run_startup_migrations: backend/app/migrations.py:1119–1140
-- SPA stops label flipping and prefers nickname for default assignee:
-  - frontend/src/app/core/state/workspace-store.ts:742–758, 780–816
-- API shapes unchanged; Cards API and board rendering remain compatible:
-  - frontend/src/app/core/api/cards-api.service.ts:139–171 (assignees typed as strings for display)
-
-**Correctness & Edge Cases**
-- Unique nickname handling during canonicalization and migration avoids ambiguity by skipping duplicates. Good.
-- Read‑time resolution batches ids per response; avoids N+1. Good.
-- Update and create paths canonicalize both card assignees and subtask assignee. Good.
-- Filters: server‑side `assignees` query filters by stored values (now userIds). UI appears to filter client‑side; no current breakage spotted.
-
-**Gaps / Risks**
-- Status reports still emit raw stored assignee values (now userIds):
-  - backend/app/services/status_report_presenter.py:63–92, 112–128
-  - Impact: Status report cards may display userIds instead of nicknames.
-- Display fallback might be empty when both nickname and email are empty:
-  - backend/app/routers/cards.py:198–203 returns “” if email missing; consider falling back to userId for non‑empty display.
-- Filtering by assignees via `GET /cards?assignees=` expects userIds now. If any external caller sends emails/nicknames, results will differ. The SPA doesn’t use this param currently, but integrations might.
-- Migration ambiguity: duplicate nicknames are skipped by design; those records remain as legacy strings until updated. Acceptable, but consider logging count for observability.
-
-**Lightweight Fixes (recommended)**
-- Resolve assignee display names in status report serialization (mirrors cards router):
-  - In backend/app/services/status_report_presenter.py, batch map card.assignees and subtask.assignee via `object_session` to nickname/email.
-  - Sketch:
-    - Import: `from sqlalchemy.orm import object_session`
-    - Collect `user_ids` from linked cards/subtasks; query users; build map like `_resolve_display_names`.
-    - Replace assignees/subtasks in `serialize_card_link` similar to `_card_read_with_display`.
-- Improve fallback in display resolution:
-  - backend/app/routers/cards.py:198–203: if neither nickname nor email is present, fall back to `user.id`.
-
-**Performance**
-- Per‑request batching for id→name is used; good. If usage grows, consider request‑scoped caching to avoid repeat mapping across multiple endpoints in the same request (optional).
-
-**Tests/Verification**
-- Existing tests don’t assert assignee display content; they should still pass.
-- Add/extend tests to cover:
-  - Create with email → GET returns nickname
-  - Create with nickname → GET returns nickname
-  - Subtask assignee resolution
-  - Migration path with legacy email in `cards.assignees` and `subtasks.assignee`
-  - Optional: status report card summaries reflect nicknames after the above fix
-
-**Open Questions**
-- Should `GET /status-reports/*` display nicknames for assignees consistently with cards?
-- Should `GET /cards?assignees=` accept email/nickname inputs and canonicalize to userIds for filtering (backward compatibility)?
-- What is the desired display when a user is deleted/disabled? Current behavior: label remains raw stored value.
-
-**Residual Risks**
-- Unmatched legacy values remain as strings post‑migration; they’ll display as‑is until edited.
-- Status report UX inconsistency (userIds visible) until presenter is updated.
-- External integrations filtering by email/nickname may break if they rely on `assignees` query semantics.
->>>>>>> 5fc0d0d9
+- Approve. The implementation is correct, minimal, and resolves the reported issues. Optional a11y tweak can be a small follow-up if desired.