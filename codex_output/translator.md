**Request Summary**
<<<<<<< HEAD
- Modernize all app selectors and ensure the trigger chevron is vertically centered and simple.
- Fix dark mode where the down-arrow blends into the background by matching icon and text color.
- Integrate a provided Select component (Radix + shadcn style) into a project that supports shadcn structure, Tailwind, and TypeScript; provide setup instructions if missing.
- Place components under `components/ui`; explain why and create if absent.

**Context & Mismatch**
- Existing repo evidence shows Angular (templates, SCSS, Angular compiler error).
- The provided component is React (Radix UI) targeting a shadcn/Next.js-style structure.
- Two viable paths:
  - React path: add shadcn UI structure and the Radix Select as-is (requires React environment).
  - Angular path: implement a visually equivalent custom select and dark-mode color fix in Angular, keeping minimal change.

**Key Assumptions**
- Goal is design parity (look/feel), not changing app behavior.
- Dark mode color issue means chevron should inherit text color (use `text-current` or remove custom color).
- If current app is Angular-only, React code will not be executed; instead, replicate styling and behavior.

**Constraints**
- Minimal, centralized changes; avoid broad refactors.
- Deliver a finished, self-contained outcome.
- Keep existing spacing, radius, and tokens consistent; only adjust as needed.

**Dependencies (React path)**
- NPM: `@radix-ui/react-icons`, `@radix-ui/react-select`
- Tailwind CSS configured; shadcn project structure present.
- `cn` helper in `@/lib/utils` (create if missing with `clsx`/`tailwind-merge`).

**Default Paths**
- shadcn default: `components/ui` for UI primitives, `lib/utils.ts` for `cn`.
- If your project’s components aren’t under `/components/ui`, create it to align with shadcn conventions (consistent imports, reuse, theming). Styles live in Tailwind config and global CSS (e.g., `app/globals.css` or `src/styles/globals.css`).

**What to Copy**
- `components/ui/select.tsx` (provided Select implementation).
- `components/ui/label.tsx` (originui/label).
- Optional demo: place `demo.tsx` where your app can render it (e.g., `app/(demo)/select-demo/page.tsx` or a stories file).

**Dark Mode Fix (React path)**
- Make the trigger icon match text color: set `className="text-current"` on `ChevronDownIcon` (or remove any `text-*` color to inherit).
- Ensure trigger text color already swaps correctly in dark mode (Tailwind `text-foreground`).

**Angular Path (if staying Angular)**
- Keep changes minimal by centralizing CSS/SCSS:
  - Use a simple chevron via CSS gradients or an inline SVG as background.
  - Ensure vertical centering with `background-position: right <space> center`.
  - In dark mode, set `color` for the control and use `currentColor` in the chevron so the icon matches text.
- If a shared Angular Select exists (`src/app/shared/ui/select/ui-select.*`), update its template to use an inline SVG with `fill="currentColor"` and ensure dark-mode text color applies, or keep background-image approach but switch to `currentColor`.
- Preserve focus, hover, disabled, multi/size variants.

**Setup (if React/shadcn/TW/TS missing)**
- Initialize TS and Tailwind; install and configure Tailwind.
- Install shadcn UI CLI, run init, and adopt `components/ui` + `lib/utils.ts`.
- Install `@radix-ui/react-icons` and `@radix-ui/react-select`.

**Clarifying Questions**
- Is the target app Angular-only, or do you intend to add a React/shadcn sub-app?
- If Angular-only, do you prefer a pure CSS solution (background chevron) or an inline SVG icon?
- Do you already use Tailwind in the project? If not, should we keep SCSS-based styling?
- Which pages/components should show the new select first for validation?
- Any RTL or high-contrast (forced colors) requirements we should account for?
=======
- Add “recipe” Markdown docs that explain source code elements with minimal changes.
- User preference: organize recipes per component/class (not per folder or per file).
- Content focus: describe functions and variables for each component/class.

**Assumptions**
- Target code: Angular SPA (`frontend/src/app/**`). Include services, components, directives, pipes, and core classes.
- Exclude tests, mocks, stories, generated files.
- Document public API first (public methods/properties); include private items only when essential.
- Language: English (per working language), with simple structure that collaborators can extend.

**Constraints**
- Keep the diff small; avoid large-scale restructuring or new dependencies.
- Finish with a self-contained, usable outcome in a short time box.
- Align with Development Governance and Angular Coding Guidelines.

**Proposed Approach (Minimal Impact)**
- Convention: one recipe per component/class unit named `<ClassOrComponent>.recipe.md`.
- Placement: either
  - A) alongside the source file, or
  - B) under `docs/recipes/<mirrored path>/`.
- Content: brief overview, responsibility, list of public methods/properties with one-line explanations, notable variables/config, and usage notes.

**Unknowns**
- Exact placement preference (co-located vs `docs/recipes/` mirror).
- Scope breadth (Angular only vs also backend/scripts if present).
- Depth for variables (exported/public only vs all relevant).
- Required language (English only vs bilingual JP/EN).
- Whether to include auto-generation tooling or keep entirely manual for now.

**Clarifying Questions**
- Where should recipe files live?
  - Co-located next to `.ts` files, or under `docs/recipes/` mirroring paths?
- Scope confirmation: Angular SPA only, or include other code areas too?
- Coverage: document only public API, or include private members as well?
- Naming: confirm `<ClassOrComponent>.recipe.md` per class/component is acceptable.
- Language: English only, or bilingual JP/EN?
- Do you want a small script to scaffold stubs (idempotent, no overwrites), or manual creation for selected key components first?

**Acceptance Criteria (Proposed)**
- Each selected component/class has a `<ClassOrComponent>.recipe.md` with:
  - Purpose/role, key responsibilities
  - Public methods/properties with one-line descriptions
  - Important variables/config and constraints
  - Notes on usage and dependencies
- Files are placed per agreed convention and exclude tests.
>>>>>>> b9a664cd
<|MERGE_RESOLUTION|>--- conflicted
+++ resolved
@@ -1,5 +1,4 @@
 **Request Summary**
-<<<<<<< HEAD
 - Modernize all app selectors and ensure the trigger chevron is vertically centered and simple.
 - Fix dark mode where the down-arrow blends into the background by matching icon and text color.
 - Integrate a provided Select component (Radix + shadcn style) into a project that supports shadcn structure, Tailwind, and TypeScript; provide setup instructions if missing.
@@ -58,51 +57,4 @@
 - If Angular-only, do you prefer a pure CSS solution (background chevron) or an inline SVG icon?
 - Do you already use Tailwind in the project? If not, should we keep SCSS-based styling?
 - Which pages/components should show the new select first for validation?
-- Any RTL or high-contrast (forced colors) requirements we should account for?
-=======
-- Add “recipe” Markdown docs that explain source code elements with minimal changes.
-- User preference: organize recipes per component/class (not per folder or per file).
-- Content focus: describe functions and variables for each component/class.
-
-**Assumptions**
-- Target code: Angular SPA (`frontend/src/app/**`). Include services, components, directives, pipes, and core classes.
-- Exclude tests, mocks, stories, generated files.
-- Document public API first (public methods/properties); include private items only when essential.
-- Language: English (per working language), with simple structure that collaborators can extend.
-
-**Constraints**
-- Keep the diff small; avoid large-scale restructuring or new dependencies.
-- Finish with a self-contained, usable outcome in a short time box.
-- Align with Development Governance and Angular Coding Guidelines.
-
-**Proposed Approach (Minimal Impact)**
-- Convention: one recipe per component/class unit named `<ClassOrComponent>.recipe.md`.
-- Placement: either
-  - A) alongside the source file, or
-  - B) under `docs/recipes/<mirrored path>/`.
-- Content: brief overview, responsibility, list of public methods/properties with one-line explanations, notable variables/config, and usage notes.
-
-**Unknowns**
-- Exact placement preference (co-located vs `docs/recipes/` mirror).
-- Scope breadth (Angular only vs also backend/scripts if present).
-- Depth for variables (exported/public only vs all relevant).
-- Required language (English only vs bilingual JP/EN).
-- Whether to include auto-generation tooling or keep entirely manual for now.
-
-**Clarifying Questions**
-- Where should recipe files live?
-  - Co-located next to `.ts` files, or under `docs/recipes/` mirroring paths?
-- Scope confirmation: Angular SPA only, or include other code areas too?
-- Coverage: document only public API, or include private members as well?
-- Naming: confirm `<ClassOrComponent>.recipe.md` per class/component is acceptable.
-- Language: English only, or bilingual JP/EN?
-- Do you want a small script to scaffold stubs (idempotent, no overwrites), or manual creation for selected key components first?
-
-**Acceptance Criteria (Proposed)**
-- Each selected component/class has a `<ClassOrComponent>.recipe.md` with:
-  - Purpose/role, key responsibilities
-  - Public methods/properties with one-line descriptions
-  - Important variables/config and constraints
-  - Notes on usage and dependencies
-- Files are placed per agreed convention and exclude tests.
->>>>>>> b9a664cd
+- Any RTL or high-contrast (forced colors) requirements we should account for?