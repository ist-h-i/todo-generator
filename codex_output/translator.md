--- conflicted
+++ resolved
@@ -1,5 +1,4 @@
 **Request Summary**
-<<<<<<< HEAD
 - Add missing per-class/component “recipe” Markdown files that describe each class’s functions and variables.
 - Keep changes minimal, targeted, and self-contained.
 - Prior work suggests a per-class approach for Angular under `frontend/src/app/**` with generated stubs.
@@ -38,51 +37,4 @@
 - Confirm scope: Angular `frontend/src/app/**` only, or include other areas (backend/scripts)?
 - Confirm placement: keep using `docs/recipes/classes/<mirrored path>/`?
 - Document only exported/decorated classes, or any class found?
-- Language preference: English only, or add Japanese alongside?
-=======
-- Perform a periodic security review: identify vulnerabilities, apply minimal-impact fixes, and harden the project, delivering a self-contained outcome.
-
-**Objectives / Definition of Done**
-- Identify issues across code, configs, and dependencies.
-- Apply smallest viable fixes with minimal diff.
-- Document findings, changes, and residual risks.
-- Keep builds/tests green; update docs where affected.
-- Avoid unnecessary tasks or scope creep.
-
-**Constraints**
-- Minimize changes; fewest steps to completion.
-- Each task must fit within ~30 minutes.
-- Network access is restricted; avoid tools requiring external calls unless approved.
-- Filesystem: workspace-write; no approval prompts available.
-- Follow repo’s governance/design guidelines when applicable.
-
-**Assumptions**
-- Dependency updates (patch/minor) are acceptable when fixing known CVEs.
-- No secrets should be present; secret scanning is allowed.
-- Tests/builds exist or can be run locally.
-- “Regular” implies repeatability but this cycle needs a one-off, complete outcome.
-
-**Unknowns**
-- Tech stack(s) and package manager(s) in use.
-- Existing CI/CD and security gates.
-- Severity thresholds (e.g., fix High/Critical only?).
-- Compliance requirements (e.g., SOC2, ISO27001).
-- Allowed tooling additions (linters, pre-commit hooks).
-- Target environments and threat model.
-
-**Clarifying Questions**
-- What parts of the repo are in scope (all code, infra, CI/CD)?
-- What tech stack and package managers are used?
-- Are dependency upgrades allowed, and to what level (patch/minor/major)?
-- Are we permitted to run networked audits (e.g., npm audit, pip-audit)?
-- Any existing security policies or baselines to follow?
-- Which environments are targeted (dev/staging/prod) and key threats to prioritize?
-- Do you want this to set up recurring automation or is it a one-off pass?
-- Any deadlines or severity priorities (e.g., fix Critical/High only this cycle)?
-
-**Residual Risks (if proceeding without answers)**
-- Missing environment- or compliance-specific issues.
-- Potential regressions from dependency updates.
-- Under- or over-scoping the review.
-- Incomplete coverage of critical assets.
->>>>>>> fbe74a08
+- Language preference: English only, or add Japanese alongside?