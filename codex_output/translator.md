--- conflicted
+++ resolved
@@ -1,4 +1,3 @@
-<<<<<<< HEAD
 **Request Summary**
 - Perform a periodic security review to identify vulnerabilities and apply minimal, low‑risk hardening changes. Deliver a finished, self‑contained outcome without broad architectural impact.
 
@@ -34,41 +33,4 @@
 - Do any features rely on referrer headers or cross-origin embedding that would constrain header tightening?
 - Can we add small, focused tests to lock in security behavior (e.g., headers on health endpoint)?
 - Are there specific high-priority risks to address first (e.g., auth/session, data exposure, SSRF)?
-- Is production guaranteed to run over HTTPS (relevant for HSTS effectiveness)?
-=======
-**Restated Request**
-- Resolve all lint errors and ensure all tests pass.
-- Keep diffs minimal and behavior-preserving across backend and Angular frontend.
-- Respect repo guidance: language-agnostic rules vs. Angular-specific guidelines.
-
-**Assumptions**
-- Backend and frontend each have established lint/test commands.
-- No dependency or toolchain changes are allowed (network is restricted).
-- Prior minor refactors (string formatting, signal update) are acceptable and behavior-neutral.
-- CI gates lint, tests, and possibly formatting.
-
-**Constraints**
-- Minimal-impact, targeted changes only; no broad cleanups.
-- No new dependencies or substantial config changes.
-- Deliver a self-contained, finished outcome quickly (≈30 minutes).
-- Follow repo governance and coding conventions.
-
-**Unknowns**
-- Exact linters in use (e.g., ruff/flake8, ESLint) and their configs.
-- Which rules/tests currently fail and their scope.
-- CI-required commands, coverage thresholds, and format requirements.
-- Runtime versions (Python/Node) used in CI.
-
-**Clarifying Questions**
-- What are the authoritative commands for lint and tests for backend and frontend?
-- Are there known failing rules/tests to prioritize?
-- Any files/directories to exclude from this pass (generated/legacy)?
-- Should we update snapshots (if any) or treat them as failures requiring code changes?
-- Is disabling lint rules acceptable, or should we prefer code fixes only?
-
-**Residual Risks / Open Questions**
-- Widespread lint issues could expand scope; we will fix only blockers.
-- Small refactors might affect edge-case tests; careful, localized changes are required.
-- Angular Signals API differences by version could affect “direct updater” usage.
-- CI might enforce formatters (Black/Prettier); formatting mismatches could fail builds.
->>>>>>> 3b1df96a
+- Is production guaranteed to run over HTTPS (relevant for HSTS effectiveness)?