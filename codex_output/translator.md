--- conflicted
+++ resolved
@@ -1,4 +1,3 @@
-<<<<<<< HEAD
 **English Summary**
 Implement a centralized hover/toast message manager that stacks notifications at the bottom-right of the screen (not top-right). Newest messages should appear above older ones within the stack. Messages auto-dismiss by severity; errors persist; loading persists until completion. Dismissal animates by sliding out to the right.
 
@@ -47,53 +46,4 @@
 **Residual risks**
 - Visual mismatch if “drop from top” is retained at bottom-right; may look odd without confirmation.
 - Persistent errors can accumulate without a close affordance.
-- Overlap risks with other bottom-anchored UI (chat widgets, FABs, nav bars) without safe-area rules.
-=======
-**Request Summary**
-- Unify the visual design of all selectors (dropdowns) with text inputs.
-- Fix hover: selector background turns white and diverges from inputs.
-- Ensure the down-arrow icon is always visible (not only on hover).
-- Maintain light/dark theme parity; in dark mode, icon color must match text color for contrast.
-- Keep the change minimal, centralized, and safe to apply app‑wide.
-
-**Assumptions**
-- The repository is Angular-based; existing selectors include native `<select>` and a shared Angular UI select.
-- A centralized SCSS/theming layer exists and should be the primary lever (no API/behavior changes).
-- Style tokens (color, border, radius, focus ring) already define the input look we should match.
-- The icon can inherit `currentColor` to remain in sync with text in both themes.
-- Paths used historically: components like `src/app/shared/ui`, styles like `src/styles` (or similar).
-
-**Constraints**
-- Minimize scope and avoid template/TS changes unless necessary for correctness.
-- Deliver a complete, self-contained fix affecting all selectors consistently.
-- Complete within a small diff (single SCSS/CSS source preferred).
-- Do not introduce React/shadcn into an Angular codebase.
-
-**Unknowns**
-- Exact selector implementations in use (native `<select>`, custom Angular `ui-select`, Angular Material, or a mix).
-- The definitive input styling tokens to mirror (hover, focus, disabled, radius, border, bg).
-- Any page-specific overrides that could conflict with centralized updates.
-- RTL and high-contrast/forced-colors requirements.
-- Target browser support (e.g., allowance for modern CSS like color-mix).
-
-**Notes on React/shadcn Content Provided**
-- The provided React/shadcn/Tailwind/TypeScript Select component and instructions are not applicable to this Angular repo as-is.
-- If the project were React with shadcn:
-  - Default components path is `/components/ui`, styles under `/lib` and Tailwind config.
-  - Creating `/components/ui` standardizes imports and aligns with shadcn generators.
-  - Required deps: `@radix-ui/react-select`, `@radix-ui/react-icons`; Tailwind and TS setup required.
-- For this Angular repo, equivalent structure is typically `src/app/shared/ui` (components) and `src/styles` (global SCSS).
-
-**Clarifying Questions**
-- Which selector variants must be covered: native `<select>`, custom `ui-select`, `mat-select`, or all?
-- Which input style tokens are the source of truth (bg, border, radius, hover, focus ring) to mirror exactly?
-- Do any modules/pages require opt-out from the unified appearance?
-- Are RTL and forced-colors (high contrast) modes in scope for this change?
-- What are the target browsers (to confirm acceptable CSS features)?
-
-**Proposed Acceptance Criteria**
-- Selector idle, hover, focus-visible, and disabled states match inputs for bg/border/radius.
-- Icon is always visible and uses `currentColor` to match text (light/dark).
-- Hover no longer turns selector background white; visual feedback matches inputs.
-- No behavior or API changes; minimal, centralized style diff; dark mode parity preserved.
->>>>>>> a991eb34
+- Overlap risks with other bottom-anchored UI (chat widgets, FABs, nav bars) without safe-area rules.