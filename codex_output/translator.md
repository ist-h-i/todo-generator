--- conflicted
+++ resolved
@@ -1,4 +1,3 @@
-<<<<<<< HEAD
 **Request Summary**
 - Modernize all app selectors: trigger and the options panel (dropdown content).
 - Provide a reusable UI component and apply it app‑wide.
@@ -50,51 +49,4 @@
 - Do we need keyboard navigation parity (arrow keys, typeahead) and ARIA roles for the custom panel?
 - Any must-have panel features (labels, separators, groups, scroll buttons, max height, animations)?
 - Pages to verify first (e.g., Settings, Board, Reports) and any exclusions from the new style?
-- Icon style specifics for the trigger and selected/active item (size/weight, chevron only)?
-=======
-**Restated Goal**
-- Remove all coding rules from READMEs (root and subfolders like `frontend`, `backend`).
-- Merge/move those rules into the appropriate existing docs under `docs/`.
-- Make each README an index-style, searchable entry point with concise links to authoritative docs.
-
-**In-Scope Changes**
-- Root `README.md`: ensure it contains only project overview/index content (no rules).
-- `frontend/README.md`, `backend/README.md`: remove any prescriptive rules; add a “Quick Links”/index section pointing to `docs/` guidance.
-- Move Angular-specific rules into `docs/guidelines/angular-coding-guidelines.md`.
-- If backend rules exist, merge into `docs/governance/development-governance-handbook.md` (or other existing backend guideline doc if present).
-
-**Out of Scope**
-- Creating new guideline documents unless absolutely necessary.
-- Broad restructuring of documentation beyond minimal changes to meet the goal.
-
-**Assumptions**
-- Authoritative targets exist and should be reused:
-  - `docs/governance/development-governance-handbook.md`
-  - `docs/guidelines/angular-coding-guidelines.md`
-  - `docs/ui-design-system.md`
-  - `docs/ui-layout-requirements.md`
-- “Coding rules” = prescriptive standards (must/should/do not), naming/linting/architecture/state/UI token/layout guidance.
-
-**Constraints**
-- Minimal diffs; avoid unnecessary edits or duplication.
-- Preserve non-rule README content (overview, setup, commands).
-- Keep links relative and valid from both root and subfolders.
-- Deliver a complete, self-contained outcome within the timebox.
-
-**Acceptance Criteria**
-- No rule-like language remains in any README (root, frontend, backend).
-- Subfolder READMEs include concise Quick Links to the four docs above.
-- Angular rules consolidated under `docs/guidelines/angular-coding-guidelines.md`; backend rules under governance doc.
-- All links resolve correctly from root and subfolders.
-- Tone and structure remain consistent with existing docs.
-
-**Unknowns**
-- Which specific READMEs (besides `frontend`/`backend`) contain rules and need edits.
-- Whether a separate backend-specific guideline doc (besides the Governance Handbook) exists and should receive backend rules.
-
-**Clarifying Questions**
-- Beyond `frontend` and `backend`, are there other folders with READMEs to include (e.g., `infra`, `mobile`)?
-- Should the Quick Links block be identical across READMEs or lightly tailored per folder context?
-- Confirm backend rules should land in the Governance Handbook; is there any alternate backend guideline doc to prefer?
-- Language preference: keep edits English-only, or mirror any existing Japanese sections?
->>>>>>> 25da9780
+- Icon style specifics for the trigger and selected/active item (size/weight, chevron only)?