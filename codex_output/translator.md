**Summary**
<<<<<<< HEAD
- Introduce “Channels” for team-scoped collaboration on boards.
- Each user’s current board workspace becomes their own private channel.
- Only board-related features live inside channels; other modules remain unchanged.
- Cards (and subtasks) are scoped to a channel; creating a card requires a channel.
- Members of a channel can see and collaborate on each other’s cards/subtasks.
- Users can invite others to a channel; members can leave, and owners (or defined role) can kick.

**Objectives**
- Add Channel concept with membership.
- Scope cards/subtasks and queries by channel membership.
- Require a channel on card creation (default to user’s private channel to preserve UX).
- Support invite, leave, and kick actions.

**Non-Goals**
- Do not move non-board features into channels.
- No broad refactors or complex role/permission system beyond MVP needs.
- No cross-channel card moves unless explicitly defined.
- No notification/audit system in this iteration.

**Assumptions**
- Existing “board workspace” maps 1:1 to a new private channel per user.
- Existing cards can be backfilled to each creator’s private channel.
- Minimal roles are acceptable (e.g., owner/member).
- Frontend can defer major UI changes by defaulting to the private channel.

**Constraints**
- Minimize diffs and limit impact on existing flows.
- Maintain backward compatibility where possible (default channel auto-selection).
- Deliver within a small, self-contained change set.
- Prefer idempotent, safe migrations; block changing `channel_id` on card update for now.

**Unknowns**
- Exact channel roles and permissions (who can invite/kick).
- Invitation method (username, email, link) and whether approval is required.
- Whether channels contain multiple boards or cards attach directly to channels.
- Tenant/organization scoping of channels.
- Policy on moving cards between channels and required auditing.
- Migration behavior for currently shared boards/cards across users.
- Required UI changes now vs later (channel selector/filter, member management).
- Any compliance/audit or notification requirements.

**Clarifying Questions**
- Should channels contain multiple boards, or do cards associate directly to a channel regardless of board?
- What roles are needed (owner/admin/member), and who can invite or kick?
- How do invitations work (username, email, shareable link), and is acceptance required?
- Are channels scoped within an organization/team or globally?
- Can cards be moved between channels? If yes, who is authorized and how is it audited?
- How should we migrate currently shared cards/boards where multiple users have access?
- What is the expected default for new users (auto-create private channel name/visibility)?
- Do we need a UI channel selector in card create/list now, or can we defer?
- Are notifications or audit logs required for invite/leave/kick events?
=======
- Options inside `app-ui-select` are not rendered. Update all usages to pass options in the correct way expected by the component so they display properly.

**Observed Problem**
- Example shows `<option>` children inside `<app-ui-select>`, but they don’t appear. Likely the component doesn’t project `<option>` content or expects an input (e.g., `[options]`) instead.

**Goal**
- Ensure all `app-ui-select` instances render options correctly and integrate with forms (e.g., `formControlName`) without breaking existing behavior.

**Assumptions**
- `app-ui-select` is an Angular component used within reactive forms.
- The component either:
  - expects an input like `[options]` with `{ label, value }[]`, or
  - needs `<ng-content>`/`<ng-content select="option">` to support child `<option>` elements (currently missing).
- The fix should prioritize updating call sites if a stable input API already exists; otherwise, minimally adjust the component to support the prevalent usage pattern.

**Constraints**
- Avoid unnecessary changes; keep impact minimal.
- Deliver a complete, self-contained fix across all usages of `app-ui-select`.
- Maintain existing UI/UX and form bindings.

**Acceptance Criteria**
- All `app-ui-select` usages display the intended option list.
- Form bindings (`ngModel`/`formControlName`) continue to work.
- No console errors or template binding warnings.
- Option labels/values match current expectations (e.g., “初級 (3段階)” for `junior`).

**Potential Approaches (for planner)**
- If component already supports `[options]`: refactor all usages to pass an options array and remove child `<option>` tags.
- If not: add content projection support to `app-ui-select` to render child `<option>` elements with correct selection/value propagation.

**Residual Risks / Open Questions**
- Unknown correct API of `app-ui-select` (does it support `[options]`, content projection, or both?).
- Whether any usages rely on complex option templates (icons, tooltips) requiring `ng-template` support.
- i18n handling for option labels—are labels hardcoded or pulled from translations?
- Existence of disabled/optgroup/multiple-select requirements not shown in the example.

**Clarifying Questions**
- What is the intended API for `app-ui-select`: input-based options, content projection of `<option>`, or both?
- Do we need to support advanced features (disabled options, groups, custom templates, multiple selection)?
- Are there project-wide translation keys for these labels, or should we preserve current static strings?
- Should we change the component or only update call sites to the intended API?
- Can you confirm all locations where `app-ui-select` is used, or should we search the codebase comprehensively?
>>>>>>> c927c2e5
<|MERGE_RESOLUTION|>--- conflicted
+++ resolved
@@ -1,5 +1,4 @@
 **Summary**
-<<<<<<< HEAD
 - Introduce “Channels” for team-scoped collaboration on boards.
 - Each user’s current board workspace becomes their own private channel.
 - Only board-related features live inside channels; other modules remain unchanged.
@@ -50,48 +49,4 @@
 - How should we migrate currently shared cards/boards where multiple users have access?
 - What is the expected default for new users (auto-create private channel name/visibility)?
 - Do we need a UI channel selector in card create/list now, or can we defer?
-- Are notifications or audit logs required for invite/leave/kick events?
-=======
-- Options inside `app-ui-select` are not rendered. Update all usages to pass options in the correct way expected by the component so they display properly.
-
-**Observed Problem**
-- Example shows `<option>` children inside `<app-ui-select>`, but they don’t appear. Likely the component doesn’t project `<option>` content or expects an input (e.g., `[options]`) instead.
-
-**Goal**
-- Ensure all `app-ui-select` instances render options correctly and integrate with forms (e.g., `formControlName`) without breaking existing behavior.
-
-**Assumptions**
-- `app-ui-select` is an Angular component used within reactive forms.
-- The component either:
-  - expects an input like `[options]` with `{ label, value }[]`, or
-  - needs `<ng-content>`/`<ng-content select="option">` to support child `<option>` elements (currently missing).
-- The fix should prioritize updating call sites if a stable input API already exists; otherwise, minimally adjust the component to support the prevalent usage pattern.
-
-**Constraints**
-- Avoid unnecessary changes; keep impact minimal.
-- Deliver a complete, self-contained fix across all usages of `app-ui-select`.
-- Maintain existing UI/UX and form bindings.
-
-**Acceptance Criteria**
-- All `app-ui-select` usages display the intended option list.
-- Form bindings (`ngModel`/`formControlName`) continue to work.
-- No console errors or template binding warnings.
-- Option labels/values match current expectations (e.g., “初級 (3段階)” for `junior`).
-
-**Potential Approaches (for planner)**
-- If component already supports `[options]`: refactor all usages to pass an options array and remove child `<option>` tags.
-- If not: add content projection support to `app-ui-select` to render child `<option>` elements with correct selection/value propagation.
-
-**Residual Risks / Open Questions**
-- Unknown correct API of `app-ui-select` (does it support `[options]`, content projection, or both?).
-- Whether any usages rely on complex option templates (icons, tooltips) requiring `ng-template` support.
-- i18n handling for option labels—are labels hardcoded or pulled from translations?
-- Existence of disabled/optgroup/multiple-select requirements not shown in the example.
-
-**Clarifying Questions**
-- What is the intended API for `app-ui-select`: input-based options, content projection of `<option>`, or both?
-- Do we need to support advanced features (disabled options, groups, custom templates, multiple selection)?
-- Are there project-wide translation keys for these labels, or should we preserve current static strings?
-- Should we change the component or only update call sites to the intended API?
-- Can you confirm all locations where `app-ui-select` is used, or should we search the codebase comprehensively?
->>>>>>> c927c2e5
+- Are notifications or audit logs required for invite/leave/kick events?