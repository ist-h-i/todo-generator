<<<<<<< HEAD
**Restated Goal (English)**

- Remove any coding rules from all READMEs (root and subfolders like `frontend`, `backend`).
- Merge those rules into the appropriate existing docs under `docs/` so guidance lives in one place.
- Make READMEs serve as concise, searchable entry points (index/quick links), not rule repositories.

**Assumptions**

- Authoritative targets already exist:
  - `docs/governance/development-governance-handbook.md` (repo-wide/backend/quality gates)
  - `docs/guidelines/angular-coding-guidelines.md` (SPA coding/design/state management)
  - `docs/ui-design-system.md` and `docs/ui-layout-requirements.md` (UI/UX rules)
- “Coding rules” = prescriptive guidance (must/should/do not), naming/linting conventions, architecture/state rules, UI token/layout rules.
- Avoid duplication: prefer consolidating into one doc and linking rather than copying.

**Constraints**

- Minimal diff, smallest viable edits; no new files or broad restructures.
- Preserve non-rule README content (overview, setup, commands).
- Keep links relative and valid; do not break existing anchors.
- 30-minute window; target only READMEs with rule-like content.

**Unknowns**

- Which specific README sections currently contain rules (root and subfolders).
- Whether backend-specific rules need a separate destination beyond the Governance Handbook.
- Any existing team- or module-specific guideline docs outside `docs/`.

**Clarifying questions**

- Should the “Repository Guidelines” Quick Links block be added verbatim to root README (and adapted for sub-READMEs), or tailored per folder context?
- For backend rules, is the Governance Handbook the single source of truth, or is there another backend guideline doc to prefer?
- Placement preference: should the index/Quick Links appear near the top of each README or within an existing “Documentation” section to minimize churn?
- Language preference: keep READMEs in English, or mirror Japanese where present?
- Any additional folders with READMEs (e.g., `infra`, `mobile`) that must be included beyond `frontend`/`backend`?
=======
**Request Summary**
- Redesign all selector (dropdown) UIs to a modern, simple style with a vertically centered, single down-arrow icon and comfortable right padding.
- Fix the Angular build error: TS2341 in `UiSelectComponent` where `(blur)="onTouched()"` references a private member.
- Integrate a React-based `Select` component (shadcn + Tailwind + TypeScript). If the project isn’t already set up, provide setup instructions.
- Standardize component paths to `components/ui`; if not present, explain why creating it is important (shadcn conventions).
- Add dependency `Label` component and install `@radix-ui/react-icons` and `@radix-ui/react-select`.
- Keep changes minimal and self-contained.

**Assumptions**
- “Selectors” include native `<select>` elements and any shared/custom Angular select component currently used.
- The Angular error is from a shared UI select (`src/app/shared/ui/select/ui-select.ts`) used across the app.
- The repository may primarily be Angular; React/shadcn integration likely targets an existing or new React SPA section (e.g., micro-frontend or separate app).
- Design intent: minimalist chevron (down), vertically centered, adequate right padding, consistent radius/colors, accessible focus states, dark mode parity if present.

**Constraints**
- Minimal scope: smallest viable fix for the Angular error (change visibility/public wrapper).
- Avoid broad refactors; keep styling centralized where possible.
- Deliver a finished, self-contained outcome without introducing unrelated tasks.

**Unknowns**
- Whether this repo already contains a React app with Tailwind and shadcn configured.
- The desired scope of React integration within an Angular-dominant codebase (micro-frontend, separate app, or future migration).
- Exact theming tokens (radius, colors) to align with.
- Required browser support (affects CSS features) and RTL requirements.

**Angular Error – Likely Root Cause and Minimal Fix**
- Cause: members used in Angular templates must be public. `onTouched` is private in `UiSelectComponent`, but called via `(blur)="onTouched()"`.
- Minimal fix options:
  - Make the property/method public (preferred): `public onTouched = () => {};` and call `(blur)="onTouched?.()"`.
  - Or add a public wrapper: `public handleBlur() { this.onTouched(); }` and update template to `(blur)="handleBlur()"`.

**React/shadcn Integration Targets**
- Default components path: `components/ui` (shadcn convention). Important because:
  - shadcn CLI scaffolds components and styles expecting this structure.
  - Keeps UI primitives discoverable and standardized across the app.
- Files to add:
  - `components/ui/select.tsx` (provided)
  - `components/ui/label.tsx` (provided)
  - `demo.tsx` usage example (optional or in a storybook/sandbox route)
- Dependencies to install:
  - `@radix-ui/react-icons`
  - `@radix-ui/react-select`

**If Project Lacks shadcn/Tailwind/TS**
- Provide setup instructions:
  - Initialize a React app with TypeScript (e.g., Next.js with `create-next-app --ts`).
  - Install Tailwind CSS and configure `tailwind.config.ts`, `postcss.config.js`, and global CSS.
  - Install and initialize shadcn UI (`npx shadcn@latest init`) and confirm `components/ui` structure.
  - Add the `cn` utility under `lib/utils.ts` and configure the `@/` alias.

**Acceptance Criteria**
- Angular build passes; no TS2341 error from `UiSelectComponent`.
- App-wide selector visuals: modern, simple down-arrow, vertically centered; adequate right padding; accessible focus state; disabled state clear; dark mode parity if relevant.
- React `Select` component and `Label` added under `components/ui`, ready for use; dependencies installed (or clear setup instructions provided if React stack absent).
- Clear note on why `components/ui` path is used and required.

**Clarifying Questions**
- Is there an existing React (Next.js) app in this repo, or should we provide setup steps for a new React app alongside the Angular app?
- Should the React `Select` be used immediately in production UI, or just prepared for future use while Angular selectors get the CSS redesign now?
- Are RTL and older browser support (impacting CSS like `color-mix`) required?
- Any pages/components that must keep their current selector look and be excluded from the global update?
- Do you want the Angular selector’s icon implemented purely via CSS (no template/TS changes beyond the TS fix), or is a shared Angular UI component update acceptable?
>>>>>>> 257b9900
<|MERGE_RESOLUTION|>--- conflicted
+++ resolved
@@ -1,4 +1,3 @@
-<<<<<<< HEAD
 **Restated Goal (English)**
 
 - Remove any coding rules from all READMEs (root and subfolders like `frontend`, `backend`).
@@ -33,68 +32,4 @@
 - For backend rules, is the Governance Handbook the single source of truth, or is there another backend guideline doc to prefer?
 - Placement preference: should the index/Quick Links appear near the top of each README or within an existing “Documentation” section to minimize churn?
 - Language preference: keep READMEs in English, or mirror Japanese where present?
-- Any additional folders with READMEs (e.g., `infra`, `mobile`) that must be included beyond `frontend`/`backend`?
-=======
-**Request Summary**
-- Redesign all selector (dropdown) UIs to a modern, simple style with a vertically centered, single down-arrow icon and comfortable right padding.
-- Fix the Angular build error: TS2341 in `UiSelectComponent` where `(blur)="onTouched()"` references a private member.
-- Integrate a React-based `Select` component (shadcn + Tailwind + TypeScript). If the project isn’t already set up, provide setup instructions.
-- Standardize component paths to `components/ui`; if not present, explain why creating it is important (shadcn conventions).
-- Add dependency `Label` component and install `@radix-ui/react-icons` and `@radix-ui/react-select`.
-- Keep changes minimal and self-contained.
-
-**Assumptions**
-- “Selectors” include native `<select>` elements and any shared/custom Angular select component currently used.
-- The Angular error is from a shared UI select (`src/app/shared/ui/select/ui-select.ts`) used across the app.
-- The repository may primarily be Angular; React/shadcn integration likely targets an existing or new React SPA section (e.g., micro-frontend or separate app).
-- Design intent: minimalist chevron (down), vertically centered, adequate right padding, consistent radius/colors, accessible focus states, dark mode parity if present.
-
-**Constraints**
-- Minimal scope: smallest viable fix for the Angular error (change visibility/public wrapper).
-- Avoid broad refactors; keep styling centralized where possible.
-- Deliver a finished, self-contained outcome without introducing unrelated tasks.
-
-**Unknowns**
-- Whether this repo already contains a React app with Tailwind and shadcn configured.
-- The desired scope of React integration within an Angular-dominant codebase (micro-frontend, separate app, or future migration).
-- Exact theming tokens (radius, colors) to align with.
-- Required browser support (affects CSS features) and RTL requirements.
-
-**Angular Error – Likely Root Cause and Minimal Fix**
-- Cause: members used in Angular templates must be public. `onTouched` is private in `UiSelectComponent`, but called via `(blur)="onTouched()"`.
-- Minimal fix options:
-  - Make the property/method public (preferred): `public onTouched = () => {};` and call `(blur)="onTouched?.()"`.
-  - Or add a public wrapper: `public handleBlur() { this.onTouched(); }` and update template to `(blur)="handleBlur()"`.
-
-**React/shadcn Integration Targets**
-- Default components path: `components/ui` (shadcn convention). Important because:
-  - shadcn CLI scaffolds components and styles expecting this structure.
-  - Keeps UI primitives discoverable and standardized across the app.
-- Files to add:
-  - `components/ui/select.tsx` (provided)
-  - `components/ui/label.tsx` (provided)
-  - `demo.tsx` usage example (optional or in a storybook/sandbox route)
-- Dependencies to install:
-  - `@radix-ui/react-icons`
-  - `@radix-ui/react-select`
-
-**If Project Lacks shadcn/Tailwind/TS**
-- Provide setup instructions:
-  - Initialize a React app with TypeScript (e.g., Next.js with `create-next-app --ts`).
-  - Install Tailwind CSS and configure `tailwind.config.ts`, `postcss.config.js`, and global CSS.
-  - Install and initialize shadcn UI (`npx shadcn@latest init`) and confirm `components/ui` structure.
-  - Add the `cn` utility under `lib/utils.ts` and configure the `@/` alias.
-
-**Acceptance Criteria**
-- Angular build passes; no TS2341 error from `UiSelectComponent`.
-- App-wide selector visuals: modern, simple down-arrow, vertically centered; adequate right padding; accessible focus state; disabled state clear; dark mode parity if relevant.
-- React `Select` component and `Label` added under `components/ui`, ready for use; dependencies installed (or clear setup instructions provided if React stack absent).
-- Clear note on why `components/ui` path is used and required.
-
-**Clarifying Questions**
-- Is there an existing React (Next.js) app in this repo, or should we provide setup steps for a new React app alongside the Angular app?
-- Should the React `Select` be used immediately in production UI, or just prepared for future use while Angular selectors get the CSS redesign now?
-- Are RTL and older browser support (impacting CSS like `color-mix`) required?
-- Any pages/components that must keep their current selector look and be excluded from the global update?
-- Do you want the Angular selector’s icon implemented purely via CSS (no template/TS changes beyond the TS fix), or is a shared Angular UI component update acceptable?
->>>>>>> 257b9900
+- Any additional folders with READMEs (e.g., `infra`, `mobile`) that must be included beyond `frontend`/`backend`?