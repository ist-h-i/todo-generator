--- conflicted
+++ resolved
@@ -1,4 +1,3 @@
-<<<<<<< HEAD
 **Status**
 - Dark-mode arrow now matches text color for both native selects and the shared Angular UiSelect. No additional code changes required.
 
@@ -29,34 +28,4 @@
   - Tailwind must be configured; shadcn’s default structure is `components/ui` for primitives.
 
 **Next Step**
-- If any instance still shows a mismatched icon in dark mode, point me to its file, and I’ll align it to use `currentColor` as above.
-=======
-**Integrator Findings**
-
-- Implemented per-component/class recipe convention for Angular with minimal impact.
-  - Generator added: `scripts/generate_class_recipes.py:1` (idempotent; skips existing; excludes `*.spec.ts` and `test.ts`).
-  - Output location: `docs/recipes/classes/<mirrored path>/<ClassName>.recipe.md`.
-  - Captures public methods/properties via lightweight parsing.
-
-- Docs updated to guide usage.
-  - `docs/recipes/README.md:1` includes “Per-Class/Component Recipes (Angular)” with commands and structure.
-  - Existing per-file generator retained for backend/frontend files: `scripts/generate_file_recipes.py:1`.
-
-- Seeded representative class recipes (ready for owners to refine).
-  - `docs/recipes/classes/frontend/src/app/App.recipe.md:1`
-  - `docs/recipes/classes/frontend/src/app/features/board/BoardPage.recipe.md:1`
-  - `docs/recipes/classes/frontend/src/app/core/profile/ProfileService.recipe.md:1`
-
-- Scope & alignment
-  - Matches request to document at the component/class level.
-  - Keeps codebase untouched; changes are scripts + docs only.
-  - Idempotent generation to minimize churn and future maintenance burden.
-
-- Residual risks / open items
-  - Regex-based extraction may miss edge cases (multiline signatures, getters/setters on same line, decorators split across lines). Acceptable for starter stubs.
-  - Coverage currently seeded; repo-wide generation would add many files. Run selectively to keep diffs small.
-
-- Next actions (optional)
-  - Generate additional class recipes where needed: `python scripts/generate_class_recipes.py frontend/src/app/<target-folder>`.
-  - Team can iteratively fill descriptions in created stubs while keeping structure consistent.
->>>>>>> b9a664cd
+- If any instance still shows a mismatched icon in dark mode, point me to its file, and I’ll align it to use `currentColor` as above.