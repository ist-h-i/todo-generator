--- conflicted
+++ resolved
@@ -1,4 +1,3 @@
-<<<<<<< HEAD
 I’ve verified the selector styles and the shared Select component, and unified them with inputs. No React/shadcn was introduced (Angular repo).
 
 **What Changed**
@@ -43,58 +42,4 @@
 - High-contrast mode: hide background-image chevron for native selects.
   - Add to `frontend/src/styles/pages/_base.scss`: `@media (forced-colors: active) { .app-select, select.form-control { background-image: none; } }`
 
-If any specific page still shows a white hover or missing icon, point me to the file/path and I’ll align that instance.
-=======
-**Integration Summary**
-
-- Models and migrations
-  - `channels` and `channel_members` tables exist with relationships wired in `backend/app/models.py:256` and `backend/app/models.py:271`.
-  - `cards.channel_id` added and related to `Channel` (`backend/app/models.py:123`, `backend/app/models.py:166`).
-  - Startup migrations create channel tables, add `cards.channel_id`, and backfill private channels + memberships + card associations (`backend/app/migrations.py:296`, `backend/app/migrations.py:364`, `backend/app/migrations.py:392`, `backend/app/migrations.py:947`).
-  - `run_startup_migrations` calls are in `backend/app/main.py` and run during app lifespan; ORM `create_all` follows to ensure schema.
-
-- Routers and behavior
-  - Channel endpoints implemented and registered:
-    - `GET /channels/mine` (`backend/app/routers/channels.py:14`)
-    - `POST /channels/{channel_id}/invite` by email (`backend/app/routers/channels.py:35`)
-    - `POST /channels/{channel_id}/leave` with sole-owner guard (`backend/app/routers/channels.py:73`)
-    - `POST /channels/{channel_id}/kick` owner-only (`backend/app/routers/channels.py:105`)
-    - Router included in `backend/app/main.py:185`.
-  - Card scoping by channel membership:
-    - Helper `_member_channel_ids` (`backend/app/routers/cards.py:52`)
-    - Query scoping via `_card_query(..., member_user_id=...)` for list/details/similar, etc. (calls at `backend/app/routers/cards.py:372`, `backend/app/routers/cards.py:551`, `backend/app/routers/cards.py:820`).
-    - Card creation requires membership if `channel_id` provided; defaults to user’s private channel (`backend/app/routers/cards.py:491`–`511`).
-  - Registration auto-creates a private channel + owner membership (`backend/app/routers/auth.py:60`–`63`).
-
-- Schemas and docs
-  - Card schemas include `channel_id` (`backend/app/schemas.py:283`, `backend/app/schemas.py:310`) and channel DTOs added (`backend/app/schemas.py:687`–`700`).
-  - Docs updated to note channel model and card default channel (`docs/governance/development-governance-handbook.md:21`) and UI guidance for future selector (`docs/guidelines/angular-coding-guidelines.md:33`).
-
-**Integrator Fix (MVP safety)**
-- Block changing a card’s `channel_id` during update to avoid unauthorized or accidental cross-channel moves until policies/UI are defined.
-  - Change: `backend/app/routers/cards.py:...` raises 409 if `channel_id` is present in update payload.
-
-**Landing Plan**
-
-- No extra ops steps: migrations run automatically at startup; ORM ensures tables.
-- Start backend: `uvicorn app.main:app --reload --app-dir backend`
-- Quick smoke checks (manual or via API client):
-  - Register/login → ensure `GET /channels/mine` returns one private channel.
-  - Create a card without `channel_id` → verify response includes `channel_id`.
-  - List cards → only cards from member channels are returned.
-  - Invite a second user via `/channels/{id}/invite` → login as invitee and confirm listing/creation works.
-  - Attempt to update a card with `channel_id` change → expect 409.
-
-**Residual Risks / Open Questions**
-
-- Index: no explicit index on `cards.channel_id`; consider adding if listing grows.
-- Invitation: email-based, assumes unique emails; no approval/notifications included.
-- Sole-owner edge cases: owner cannot leave; ownership transfer is out of scope.
-- Migration of pre-existing shared artifacts: all cards backfilled to creator’s private channel; visibility may narrow.
-- Frontend: UI lacks a channel selector; backend defaults preserve current UX. Add selector later using `GET /channels/mine`.
-
-**Follow-ups (minimal)**
-- Add DB index for `cards.channel_id` when performance requires.
-- Define and implement channel transfer policy (owner-only? audit?) and enable controlled channel updates.
-- Add basic frontend dropdown for `Channel` in card creation with default selection; hide if only one channel.
->>>>>>> 5fc0d0d9
+If any specific page still shows a white hover or missing icon, point me to the file/path and I’ll align that instance.