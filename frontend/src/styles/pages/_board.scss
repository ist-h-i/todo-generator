--- conflicted
+++ resolved
@@ -88,19 +88,11 @@
   display: flex;
   flex-direction: row;
   align-items: center;
-<<<<<<< HEAD
   gap: clamp(0.65rem, 1.2vw, 0.95rem);
   flex: 1 1 18rem;
   min-width: min(18rem, 100%);
   max-width: none;
   width: auto;
-=======
-  gap: var(--space-md);
-  flex: 1 1 24rem;
-  min-width: min(24rem, 100%);
-  max-width: none;
-  width: 100%;
->>>>>>> 105d23d5
   margin: 0;
 }
 
@@ -212,15 +204,6 @@
     align-items: stretch;
   }
 
-<<<<<<< HEAD
-=======
-  .board-filters__search-field {
-    flex-direction: column;
-    align-items: flex-start;
-    gap: var(--space-xs);
-  }
-
->>>>>>> 105d23d5
   .board-filters__view {
     width: 100%;
     justify-content: space-between;
