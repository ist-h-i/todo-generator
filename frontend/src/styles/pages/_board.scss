--- conflicted
+++ resolved
@@ -87,7 +87,6 @@
   grid-template-columns: repeat(auto-fit, minmax(140px, 1fr));
 }
 
-<<<<<<< HEAD
 .board-page__header-actions {
   display: flex;
   flex-wrap: wrap;
@@ -327,17 +326,6 @@
   .board-page__overview {
     grid-template-columns: minmax(0, 280px) minmax(0, 1fr);
   }
-=======
-.board-summary__metric {
-  display: flex;
-  flex-direction: column;
-  gap: 0.35rem;
-  padding: 0.9rem 1rem;
-  border-radius: var(--radius-lg);
-  border: 1px solid var(--border-subtle);
-  background: color-mix(in srgb, var(--surface-card) 82%, transparent);
-  box-shadow: inset 0 1px 0 color-mix(in srgb, var(--surface-card-muted) 40%, transparent);
->>>>>>> bdf3a6d8
 }
 
 .board-summary__metric dt {
@@ -526,29 +514,12 @@
     box-shadow 150ms ease;
 }
 
-<<<<<<< HEAD
 .dark .board-page .board-column {
   background: linear-gradient(
     180deg,
     color-mix(in srgb, var(--surface-strong) 88%, transparent),
     color-mix(in srgb, var(--surface) 92%, transparent)
   );
-=======
-.board-column__header {
-  display: flex;
-  align-items: center;
-  justify-content: space-between;
-  gap: 0.75rem;
-}
-
-.board-column__eyebrow {
-  margin: 0 0 0.25rem;
-  font-size: 0.68rem;
-  font-weight: 600;
-  letter-spacing: 0.28em;
-  text-transform: uppercase;
-  color: color-mix(in srgb, var(--text-muted) 85%, transparent);
->>>>>>> bdf3a6d8
 }
 
 .board-column__title {
