--- conflicted
+++ resolved
@@ -24,7 +24,6 @@
   align-items: stretch;
 }
 
-<<<<<<< HEAD
 .board-page__header-actions {
   display: flex;
   flex-wrap: wrap;
@@ -264,10 +263,6 @@
   .board-page__overview {
     grid-template-columns: minmax(0, 280px) minmax(0, 1fr);
   }
-=======
-.board-controls--full {
-  grid-column: 1 / -1;
->>>>>>> 2c746534
 }
 
 .board-columns {
@@ -289,35 +284,12 @@
     box-shadow 150ms ease;
 }
 
-<<<<<<< HEAD
 .dark .board-page .board-column {
   background: linear-gradient(
     180deg,
     color-mix(in srgb, var(--surface-strong) 88%, transparent),
     color-mix(in srgb, var(--surface) 92%, transparent)
   );
-=======
-.board-column.cdk-drop-list-dragging,
-.board-column.cdk-drop-list-receiving {
-  border-color: var(--accent);
-  box-shadow: var(--shadow-strong);
-}
-
-.board-column__header {
-  display: flex;
-  align-items: flex-start;
-  justify-content: space-between;
-  gap: 0.75rem;
-}
-
-.board-column__eyebrow {
-  margin: 0 0 0.35rem;
-  font-size: 0.7rem;
-  font-weight: 700;
-  letter-spacing: 0.28em;
-  text-transform: uppercase;
-  color: color-mix(in srgb, var(--text-tertiary) 78%, transparent);
->>>>>>> 2c746534
 }
 
 .board-column__title {
