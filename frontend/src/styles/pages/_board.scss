.board-page {
<<<<<<< HEAD
  display: flex;
  flex-direction: column;
=======
  display: grid;
>>>>>>> 0dce6db8
  gap: var(--page-content-gap);
  min-height: 100%;
}

<<<<<<< HEAD
.board-page__header-actions {
  display: flex;
  flex-wrap: wrap;
  align-items: center;
  gap: 0.75rem;
}

.board-page__primary-action {
  flex-shrink: 0;
}

.board-page__header-chip-group {
  display: flex;
  flex-wrap: wrap;
  gap: 0.5rem;
  align-items: center;
}

.board-page__header-chip {
  padding: 0.45rem 0.9rem;
  font-size: 0.78rem;
  font-weight: 600;
  color: var(--text-secondary);
=======
.board-page__chip-group {
  display: flex;
  flex-wrap: wrap;
  gap: 0.5rem;
}

.board-page__chip {
  padding: 0.45rem 0.85rem;
  font-size: 0.75rem;
  font-weight: 600;
  letter-spacing: 0.14em;
  text-transform: uppercase;
>>>>>>> 0dce6db8
}

.board-page__overview {
  align-items: stretch;
}

.board-summary {
  display: flex;
  flex-direction: column;
  gap: 1.5rem;
}

.board-summary__header {
  display: flex;
  flex-direction: column;
  gap: 0.35rem;
}

.board-summary__eyebrow {
  margin: 0;
  font-size: 0.68rem;
  font-weight: 600;
  letter-spacing: 0.3em;
  text-transform: uppercase;
  color: color-mix(in srgb, var(--text-muted) 80%, transparent);
}

.board-summary__value {
  display: flex;
  align-items: baseline;
  gap: 0.35rem;
  margin: 0;
  font-weight: 700;
  color: var(--text-primary);
}

.board-summary__value-number {
  font-size: clamp(2.25rem, 1.8rem + 1.5vw, 3rem);
  line-height: 1.1;
}

.board-summary__value-unit {
  font-size: 0.95rem;
  color: var(--text-muted);
}

.board-summary__description {
  margin: 0;
  font-size: 0.9rem;
  color: var(--text-muted);
  line-height: 1.6;
}

.board-summary__metrics {
  display: grid;
<<<<<<< HEAD
  gap: 1rem;
  grid-template-columns: repeat(auto-fit, minmax(140px, 1fr));
}

.board-summary__metric {
  display: flex;
  flex-direction: column;
  gap: 0.35rem;
  padding: 0.9rem 1rem;
  border-radius: var(--radius-lg);
  border: 1px solid var(--border-subtle);
  background: color-mix(in srgb, var(--surface-card) 82%, transparent);
  box-shadow: inset 0 1px 0 color-mix(in srgb, var(--surface-card-muted) 40%, transparent);
}

.board-summary__metric dt {
  margin: 0;
  font-size: 0.78rem;
  font-weight: 600;
  letter-spacing: 0.14em;
  text-transform: uppercase;
  color: color-mix(in srgb, var(--text-muted) 85%, transparent);
}

.board-summary__metric dd {
  margin: 0;
  font-size: 1.1rem;
=======
  gap: var(--page-content-gap);
  align-items: stretch;
}

.board-page__header-actions {
  display: flex;
  flex-wrap: wrap;
  gap: 0.5rem;
}

.board-summary {
  gap: clamp(1rem, 1.6vw, 1.4rem);
}

.board-summary__header {
  display: flex;
  flex-direction: column;
  gap: 0.5rem;
}

.board-summary__eyebrow {
  margin: 0;
  font-size: 0.75rem;
  font-weight: 600;
  letter-spacing: 0.26em;
  text-transform: uppercase;
  color: var(--text-muted);
}

.board-summary__progress {
  margin: 0;
  font-size: clamp(1.8rem, 1.4rem + 0.8vw, 2.2rem);
>>>>>>> 0dce6db8
  font-weight: 700;
  color: var(--text-primary);
}

<<<<<<< HEAD
.board-summary__progress {
  display: flex;
  flex-direction: column;
  gap: 0.5rem;
}

.board-summary__progress-track {
  position: relative;
  width: 100%;
  height: 0.75rem;
  border-radius: 9999px;
  background: color-mix(in srgb, var(--surface-card) 70%, transparent);
  overflow: hidden;
}

.board-summary__progress-fill {
=======
.board-summary__metrics {
  list-style: none;
  margin: 0;
  padding: 0;
  display: grid;
  gap: 0.85rem;
}

.board-summary__metrics li {
  display: flex;
  align-items: center;
  justify-content: space-between;
  font-size: 0.9rem;
  color: var(--text-secondary);
}

.board-summary__metrics strong {
  font-size: 1rem;
  color: var(--text-primary);
}

.board-summary__progress-bar {
  position: relative;
  width: 100%;
  height: 0.65rem;
  border-radius: 9999px;
  background: color-mix(in srgb, var(--text-tertiary) 14%, transparent);
  overflow: hidden;
}

.board-summary__progress-value {
>>>>>>> 0dce6db8
  position: absolute;
  inset: 0;
  border-radius: inherit;
  background: linear-gradient(90deg, var(--accent), var(--accent-strong));
<<<<<<< HEAD
  transition: width 200ms ease-in-out;
}

.board-summary__progress-caption {
  font-size: 0.8rem;
  font-weight: 600;
  color: color-mix(in srgb, var(--text-muted) 85%, transparent);
}

.board-summary__cta {
  align-self: flex-start;
  font-size: 0.85rem;
}

.board-controls {
  display: flex;
  flex-direction: column;
  gap: var(--panel-gap);
}

.board-controls__form {
  display: flex;
  flex-direction: column;
  gap: var(--panel-gap);
}

.board-controls__search {
  position: relative;
}

.board-controls__search-icon {
  position: absolute;
  inset-inline-start: 1rem;
  inset-block-start: 50%;
  translate: 0 -50%;
  color: color-mix(in srgb, var(--text-muted) 80%, transparent);
}

.board-controls__search-input {
  padding-inline-start: 2.6rem;
}

.board-controls__group {
  display: flex;
  flex-direction: column;
  gap: 0.75rem;
}

.board-controls__toggle-group {
=======
  transition: width 200ms ease;
}

.board-summary__link {
  align-self: flex-start;
  display: inline-flex;
  align-items: center;
  gap: 0.5rem;
}

.board-summary__link-icon {
  width: 1rem;
  height: 1rem;
}

.board-filters__grid {
  gap: clamp(1.1rem, 1.8vw, 1.6rem);
}

.board-filters__column {
  display: grid;
  gap: clamp(1rem, 1.6vw, 1.4rem);
}

.board-filters__field {
  gap: 0.75rem;
}

.board-filters__search {
  position: relative;
  display: flex;
  align-items: center;
}

.board-filters__search-icon {
  position: absolute;
  left: 1.1rem;
  width: 1rem;
  height: 1rem;
  color: var(--text-muted);
}

.board-filters__search-input {
  padding-left: 2.6rem;
}

.board-filters__grouping {
  display: grid;
  gap: 0.65rem;
}

.board-filters__grouping-label {
  font-size: 0.8rem;
  font-weight: 600;
  letter-spacing: 0.14em;
  text-transform: uppercase;
  color: var(--text-muted);
}

.board-filters__grouping-actions {
>>>>>>> 0dce6db8
  display: flex;
  flex-wrap: wrap;
  gap: 0.5rem;
}

<<<<<<< HEAD
.board-controls__toggle {
  border-color: color-mix(in srgb, var(--text-muted) 35%, transparent);
  background: color-mix(in srgb, var(--surface-card) 88%, transparent);
  color: color-mix(in srgb, var(--text-secondary) 92%, transparent);
  letter-spacing: 0.12em;
  text-transform: uppercase;
}

.board-controls__toggle.is-active {
  border-color: color-mix(in srgb, var(--accent) 40%, transparent);
  background: var(--accent-muted);
  color: var(--accent-strong);
}

.board-controls__quick-header {
  display: flex;
  flex-wrap: wrap;
  align-items: center;
  justify-content: space-between;
  gap: 0.75rem;
}

.board-controls__clear {
  margin-inline-start: auto;
}

.board-controls__quick-list {
  display: flex;
  flex-wrap: wrap;
  gap: 0.5rem;
}

.board-controls__quick-button {
  padding: 0.45rem 0.9rem;
  font-size: 0.78rem;
  font-weight: 600;
  color: var(--text-secondary);
  transition:
    transform 150ms ease,
    box-shadow 150ms ease,
    background-color 150ms ease;
}

.board-controls__quick-button:hover {
  transform: translateY(-1px);
  box-shadow: 0 12px 22px -18px var(--accent-shadow-color);
}

.board-controls__quick-button--active {
  background: var(--accent-muted);
  color: var(--accent-strong);
  border-color: color-mix(in srgb, var(--accent) 40%, transparent);
}

.board-page__hint {
  margin: 0;
  font-size: 0.85rem;
  line-height: 1.6;
}

.board-page__section {
  display: flex;
  flex-direction: column;
  gap: var(--panel-gap);
}

.board-columns {
  display: flex;
  flex-wrap: wrap;
  gap: 1.5rem;
  align-items: stretch;
=======
.board-filters__quick-header {
  display: flex;
  align-items: center;
  justify-content: space-between;
  gap: 0.75rem;
}

.board-filters__quick-label {
  font-size: 0.8rem;
  font-weight: 600;
  letter-spacing: 0.14em;
  text-transform: uppercase;
  color: var(--text-muted);
}

.board-filters__quick-list {
  display: flex;
  flex-wrap: wrap;
  gap: 0.5rem;
}

.board-page__hint {
  margin: 0;
  font-size: 0.9rem;
}

.board-page__task-board,
.board-page__subtask-board {
  display: flex;
  flex-direction: column;
  gap: clamp(1rem, 1.6vw, 1.5rem);
}

.board-page__task-header {
  display: flex;
  flex-direction: column;
  gap: 0.75rem;
}

@media (min-width: 48rem) {
  .board-page__task-header {
    flex-direction: row;
    align-items: flex-end;
    justify-content: space-between;
    gap: 1.5rem;
  }
}

.board-page__task-eyebrow {
  margin: 0 0 0.25rem;
  font-size: 0.72rem;
  font-weight: 600;
  letter-spacing: 0.26em;
  text-transform: uppercase;
  color: var(--text-muted);
}

.board-page__task-title {
  margin: 0;
  font-size: 1.35rem;
  font-weight: 700;
  color: var(--text-primary);
}

.board-page__task-description {
  margin: 0;
  font-size: 0.9rem;
  color: var(--text-secondary);
  line-height: 1.6;
}

.board-page__task-hint {
  margin: 0;
  font-size: 0.8rem;
  color: var(--text-muted);
  background: color-mix(in srgb, var(--surface-card) 75%, transparent);
  border-radius: 9999px;
  padding: 0.5rem 1.25rem;
  border: 1px solid var(--border-subtle);
  box-shadow: inset 0 1px 0 color-mix(in srgb, var(--on-surface-inverse) 8%, transparent);
}

.board-column__header {
  display: flex;
  align-items: center;
  justify-content: space-between;
}

.board-column__eyebrow {
  margin: 0;
  font-size: 0.72rem;
  letter-spacing: 0.22em;
  text-transform: uppercase;
  color: var(--text-muted);
}

.board-column__title {
  margin: 0;
  font-size: 1.1rem;
  font-weight: 700;
  color: var(--text-primary);
}

@media (min-width: 64rem) {
  .board-page__overview {
    grid-template-columns: minmax(0, 280px) minmax(0, 1fr);
  }
>>>>>>> 0dce6db8
}

.board-columns {
  display: flex;
  flex-wrap: wrap;
  gap: clamp(1rem, 2vw, 1.5rem);
}

.board-column {
  display: flex;
  flex-direction: column;
  gap: 1.5rem;
  flex: 1 1 20rem;
  min-width: min(20rem, 100%);
  max-width: min(24rem, 100%);
<<<<<<< HEAD
  padding: 1.5rem;
  border-radius: var(--radius-xl);
  border: 1px solid var(--border-subtle);
  background: linear-gradient(180deg, var(--surface-card), var(--surface-card-muted));
  box-shadow: var(--shadow-soft);
=======
  padding: clamp(1.25rem, 1.8vw, 1.75rem);
>>>>>>> 0dce6db8
  transition:
    border-color 150ms ease,
    box-shadow 150ms ease;
}

<<<<<<< HEAD
.board-column__header {
  display: flex;
  align-items: center;
  justify-content: space-between;
  gap: 0.75rem;
}

.board-column__eyebrow {
  margin: 0 0 0.25rem;
  font-size: 0.68rem;
  font-weight: 600;
  letter-spacing: 0.28em;
  text-transform: uppercase;
  color: color-mix(in srgb, var(--text-muted) 85%, transparent);
}

.board-column__title {
  margin: 0;
  font-size: 1.1rem;
  font-weight: 700;
  color: var(--text-primary);
}

.board-column__count {
  font-size: 0.78rem;
  font-weight: 600;
  padding: 0.35rem 0.85rem;
=======
.dark .board-page .board-column {
  background: linear-gradient(
    180deg,
    color-mix(in srgb, var(--surface-strong) 88%, transparent),
    color-mix(in srgb, var(--surface) 92%, transparent)
  );
>>>>>>> 0dce6db8
}

.board-column__title {
  margin: 0;
  font-size: 1.125rem;
  font-weight: 700;
}

.board-column__count {
  font-size: 0.75rem;
  font-weight: 600;
  letter-spacing: 0.18em;
  text-transform: uppercase;
  padding: 0.45rem 0.9rem;
}

.board-summary {
  display: grid;
  gap: var(--panel-gap);
}

.board-summary__header {
  display: grid;
  gap: 0.4rem;
}

.board-summary__eyebrow {
  margin: 0;
  font-size: 0.7rem;
  font-weight: 700;
  letter-spacing: 0.28em;
  text-transform: uppercase;
  color: color-mix(in srgb, var(--text-tertiary) 78%, transparent);
}

.board-summary__value {
  margin: 0;
  font-size: clamp(1.8rem, 1.4rem + 0.8vw, 2.2rem);
  font-weight: 700;
  letter-spacing: -0.01em;
  color: var(--text-primary);
}

.board-summary__stats {
  display: grid;
  gap: 0.75rem;
}

@media (min-width: 40rem) {
  .board-summary__stats {
    grid-template-columns: repeat(3, minmax(0, 1fr));
  }
}

.board-summary__metric {
  display: flex;
  justify-content: space-between;
  align-items: baseline;
  gap: 0.5rem;
  padding: 0.75rem 1rem;
  border-radius: var(--radius-lg);
  background: color-mix(in srgb, var(--surface-card) 65%, transparent);
  border: 1px solid color-mix(in srgb, var(--border-subtle) 85%, transparent);
}

.board-summary__metric dt {
  font-size: 0.85rem;
  color: var(--text-muted);
  font-weight: 600;
}

.board-summary__metric dd {
  margin: 0;
  font-size: 1.1rem;
  font-weight: 700;
  color: var(--text-primary);
}

.board-summary__progress {
  display: grid;
  gap: 0.4rem;
}

.board-summary__progress-track {
  position: relative;
  height: 0.6rem;
  border-radius: 9999px;
  background: color-mix(in srgb, var(--surface-card) 70%, transparent);
  overflow: hidden;
}

.board-summary__progress-fill {
  position: absolute;
  inset: 0;
  border-radius: inherit;
  background: linear-gradient(135deg, var(--accent), var(--accent-strong));
  transition: width 200ms ease;
}

.board-summary__cta {
  align-self: flex-start;
  display: inline-flex;
}

.board-summary__cta-icon {
  width: 1rem;
  height: 1rem;
}

.board-controls {
  display: grid;
}

.board-controls__grid {
  display: grid;
  gap: var(--panel-gap);
}

@media (min-width: 56rem) {
  .board-controls__grid {
    grid-template-columns: repeat(2, minmax(0, 1fr));
  }

  .board-controls__search,
  .board-controls__group:last-child {
    grid-column: 1 / -1;
  }
}

.board-controls__search-input {
  position: relative;
}

.board-controls__search-icon {
  position: absolute;
  inset-inline-start: 1.1rem;
  inset-block: 0;
  display: flex;
  align-items: center;
  color: color-mix(in srgb, var(--text-muted) 70%, transparent);
}

.board-controls__icon {
  width: 1rem;
  height: 1rem;
}

.board-controls__search .form-control {
  padding-inline-start: 2.75rem;
}

.board-controls__eyebrow {
  font-size: 0.7rem;
  font-weight: 700;
  letter-spacing: 0.28em;
  text-transform: uppercase;
  color: color-mix(in srgb, var(--text-tertiary) 78%, transparent);
}

.board-controls__chips {
  display: flex;
  flex-wrap: wrap;
  gap: 0.6rem;
}

.board-controls__chip {
  padding: 0.5rem 1rem;
  font-size: 0.75rem;
  font-weight: 600;
  letter-spacing: 0.18em;
  text-transform: uppercase;
}

.board-controls__quick-header {
  display: flex;
  flex-wrap: wrap;
  align-items: center;
  justify-content: space-between;
  gap: 0.75rem;
}

.board-controls__quick-list {
  display: flex;
  flex-wrap: wrap;
  gap: 0.5rem;
  padding: 0.85rem 1rem;
  border-radius: var(--radius-lg);
  border: 1px dashed var(--border-subtle);
  background: color-mix(in srgb, var(--surface-card) 70%, transparent);
}

.board-card-list {
  display: flex;
  flex-direction: column;
  gap: 1.25rem;
  min-height: 12rem;
}

.board-empty {
  margin: 0;
  border-radius: var(--radius-lg);
  border: 1px dashed var(--neutral-border);
  padding: 2rem 1.5rem;
  text-align: center;
  font-size: 0.9rem;
  color: color-mix(in srgb, var(--text-tertiary) 70%, transparent);
  background: color-mix(in srgb, var(--surface-card) 60%, transparent);
}

.board-card {
  position: relative;
  display: flex;
  flex-direction: column;
  gap: 0.75rem;
  padding: 1.25rem;
  border-width: 1px;
  overflow: hidden;
  transition:
    transform 150ms ease,
    box-shadow 150ms ease;
}

.board-card:hover {
  transform: translateY(-2px);
  box-shadow: var(--shadow-strong);
}

.board-card__select {
  display: block;
  width: 100%;
  padding: 0;
  border: 0;
  background: transparent;
  color: inherit;
  font: inherit;
  text-align: left;
  cursor: pointer;
}

.board-card__select:focus-visible {
  outline: 2px solid var(--accent);
  outline-offset: 3px;
}

.board-card--active {
  outline: 2px solid var(--accent);
  outline-offset: 3px;
}

.board-card--active .board-card__select:focus-visible {
  outline: 0;
}

.board-card__body {
  display: flex;
  flex-direction: column;
  gap: 0.9rem;
}

.board-card__header {
  display: flex;
  flex-direction: column;
  gap: 0.4rem;
}

.board-card__title {
  margin: 0;
  font-size: 1rem;
  font-weight: 600;
  color: var(--text-primary);
  word-break: break-word;
}

.board-card__summary {
  margin: 0;
  font-size: 0.88rem;
  line-height: 1.6;
  color: color-mix(in srgb, var(--text-secondary) 90%, transparent);
  word-break: break-word;
}

.board-card-compact-note {
  margin: 0;
  font-size: 0.8rem;
  font-weight: 600;
  color: color-mix(in srgb, var(--text-muted) 88%, transparent);
}

.board-card__meta {
  display: flex;
  flex-wrap: wrap;
  gap: 0.5rem;
  font-size: 0.78rem;
  color: var(--text-muted);
}

.board-card__footer {
  display: flex;
  flex-wrap: wrap;
  gap: 0.75rem;
  font-size: 0.78rem;
  color: var(--text-muted);
}

.board-badge {
  display: inline-flex;
  align-items: center;
  gap: 0.25rem;
  padding: 0.35rem 0.75rem;
  border-radius: 9999px;
  border: 1px solid var(--neutral-border);
  background: color-mix(in srgb, var(--surface-card) 65%, transparent);
  font-weight: 600;
}

.board-card__actions {
  display: flex;
  flex-wrap: wrap;
  gap: 0.5rem;
  margin-top: 0.75rem;
}

.board-card__action {
  padding: 0.35rem 0.75rem;
  font-size: 0.75rem;
  font-weight: 600;
}

.board-card--compact {
  opacity: 0.85;
}

.board-page .cdk-drag-preview {
  border-radius: var(--radius-lg);
  box-shadow: var(--shadow-strong);
}

.board-page .cdk-drag-placeholder {
  opacity: 0;
}

.subtask-columns .board-column {
  flex: 1 1 18rem;
  min-width: min(18rem, 100%);
  max-width: min(22rem, 100%);
}

.subtask-card {
  gap: 0.75rem;
}

.subtask-card__header {
  display: flex;
  align-items: flex-start;
  justify-content: space-between;
  gap: 0.75rem;
}

.subtask-card__title {
  margin: 0;
  font-size: 0.95rem;
  font-weight: 600;
  color: var(--text-primary);
  word-break: break-word;
}

.subtask-card__status {
  font-size: 0.7rem;
  font-weight: 700;
  letter-spacing: 0.22em;
  text-transform: uppercase;
  color: color-mix(in srgb, var(--text-muted) 80%, transparent);
}

.subtask-card__parent {
  margin: 0;
  font-size: 0.78rem;
  color: var(--text-muted);
}

.subtask-card__parent span {
  font-weight: 600;
  color: var(--text-primary);
  word-break: break-word;
}

.subtask-card-labels {
  display: flex;
  flex-wrap: wrap;
  gap: 0.45rem;
  font-size: 0.72rem;
  color: var(--text-muted);
}

.subtask-card__meta {
  display: flex;
  flex-wrap: wrap;
  gap: 0.65rem;
  font-size: 0.72rem;
  color: var(--text-muted);
}

.subtask-card-compact-note {
  margin: 0;
  font-size: 0.78rem;
  color: color-mix(in srgb, var(--text-muted) 85%, transparent);
}

.subtask-card--highlight {
  outline: 2px solid var(--accent);
  outline-offset: 3px;
  box-shadow: var(--shadow-strong);
}

.subtask-card--compact {
  opacity: 0.65;
}

.subtask-badge {
  display: inline-flex;
  align-items: center;
  padding: 0.25rem 0.65rem;
  border-radius: 9999px;
  border: 1px solid var(--neutral-border);
  background: color-mix(in srgb, var(--surface-card) 75%, transparent);
  font-weight: 600;
}

.board-detail {
  margin-block-start: var(--page-content-gap);
  display: block;
  padding: var(--panel-padding);
  border-radius: var(--radius-xl);
  border: 1px solid var(--border-subtle);
  background: linear-gradient(180deg, var(--surface-card), var(--surface-card-muted));
  box-shadow: var(--shadow-soft);
}

.board-detail__grid {
  display: grid;
  gap: var(--panel-gap);
}

@media (min-width: 70rem) {
  .board-detail__grid {
    grid-template-columns: minmax(0, 2fr) minmax(0, 1fr);
  }
}

<<<<<<< HEAD
.board-detail__primary,
.board-detail__secondary {
  display: flex;
  flex-direction: column;
  gap: var(--panel-gap);
=======
.board-page__workspace {
  display: grid;
  gap: var(--page-content-gap);
}

.board-page__hint {
  margin: 0;
  font-size: 0.9rem;
  line-height: 1.6;
}

.board-section {
  display: grid;
  gap: var(--panel-gap);
}

.board-section__header {
  display: flex;
  flex-direction: column;
  align-items: flex-start;
  gap: 0.75rem;
>>>>>>> 0dce6db8
}

@media (min-width: 50rem) {
  .board-section__header {
    flex-direction: row;
    align-items: flex-end;
    justify-content: space-between;
  }
}

.board-section__header-stack {
  display: grid;
  gap: 0.35rem;
}

.board-section__title {
  margin: 0;
  font-size: 1.2rem;
  font-weight: 700;
  color: var(--text-primary);
}

.board-section__description {
  margin: 0;
  max-width: 48rem;
  font-size: 0.85rem;
  color: var(--text-muted);
  line-height: 1.7;
}

.board-section__note {
  font-size: 0.75rem;
  font-weight: 600;
  letter-spacing: 0.12em;
  text-transform: uppercase;
  padding: 0.75rem 1rem;
  border-radius: var(--radius-lg);
  border: 1px dashed var(--border-subtle);
  background: color-mix(in srgb, var(--surface-card) 70%, transparent);
  color: color-mix(in srgb, var(--text-secondary) 80%, transparent);
}

.board-detail {
  display: grid;
  gap: var(--panel-gap);
}

.board-detail__header {
  display: flex;
  flex-wrap: wrap;
  align-items: flex-start;
  justify-content: space-between;
  gap: 1rem;
}

<<<<<<< HEAD
.card-detail-header__eyebrow {
  margin: 0;
  font-size: 0.72rem;
  font-weight: 600;
  letter-spacing: 0.28em;
  text-transform: uppercase;
  color: color-mix(in srgb, var(--text-muted) 85%, transparent);
}

.card-detail-header__title {
  margin: 0.25rem 0 0;
  font-size: 1.5rem;
=======
.board-detail__eyebrow {
  margin: 0;
  font-size: 0.75rem;
  font-weight: 700;
  letter-spacing: 0.28em;
  text-transform: uppercase;
  color: color-mix(in srgb, var(--text-tertiary) 78%, transparent);
}

.board-detail__title {
  margin: 0;
  font-size: 1.35rem;
>>>>>>> 0dce6db8
  font-weight: 700;
  color: var(--text-primary);
}

<<<<<<< HEAD
.card-detail-header__subtitle {
  margin: 0;
  font-size: 1rem;
  font-weight: 600;
  color: var(--text-primary);
}

.card-detail-header__description {
  margin: 0;
  font-size: 0.85rem;
  color: var(--text-muted);
  line-height: 1.6;
=======
@media (min-width: 70rem) {
  .board-columns {
    justify-content: flex-start;
  }
}

@media (min-width: 80rem) {
  .board-page__workspace {
    grid-template-columns: minmax(0, 2fr) minmax(18rem, 1fr);
    align-items: start;
  }

  .board-section {
    grid-column: 1 / 2;
  }

  .board-detail {
    grid-column: 2 / 3;
    position: sticky;
    top: clamp(6rem, 8vw, 7rem);
    max-height: calc(100vh - clamp(6rem, 8vw, 7rem));
    overflow: auto;
  }
>>>>>>> 0dce6db8
}

.card-editor {
  display: grid;
  gap: 1.25rem;
  padding: 1.5rem;
  border-radius: 1.75rem;
  border: 1px solid var(--border-subtle);
  background: var(--surface);
  box-shadow: var(--shadow-soft);
}

.card-editor__grid {
  display: grid;
  gap: 1rem;
  grid-template-columns: repeat(auto-fit, minmax(200px, 1fr));
}

.card-editor__field {
  display: flex;
  flex-direction: column;
  gap: 0.5rem;
}

.card-editor__field-label {
  font-size: 0.75rem;
  font-weight: 600;
  letter-spacing: 0.2em;
  text-transform: uppercase;
  color: color-mix(in srgb, var(--text-secondary) 85%, transparent);
}

.card-editor__input,
.card-editor__textarea,
.subtask-editor__input,
.comment-editor__input,
.comment-editor__textarea {
  width: 100%;
  border-radius: 1.25rem;
  border: 1px solid var(--border-subtle);
  background: var(--surface);
  padding: 0.75rem 1rem;
  font-size: 0.875rem;
  transition:
    border-color 150ms ease,
    box-shadow 150ms ease;
}

.card-editor__input:focus,
.card-editor__textarea:focus,
.subtask-editor__input:focus,
.comment-editor__input:focus,
.comment-editor__textarea:focus {
  outline: none;
  border-color: var(--accent);
  box-shadow: 0 0 0 3px color-mix(in srgb, var(--accent) 22%, transparent);
}

.card-editor__textarea,
.comment-editor__textarea {
  min-height: 6rem;
  resize: vertical;
}

.card-editor__labels {
  display: flex;
  flex-direction: column;
  gap: 0.75rem;
}

.card-editor__section-label {
  font-size: 0.75rem;
  font-weight: 600;
  letter-spacing: 0.2em;
  text-transform: uppercase;
  color: color-mix(in srgb, var(--text-secondary) 80%, transparent);
}

.card-editor__labels-grid {
  display: flex;
  flex-wrap: wrap;
  gap: 0.5rem;
}

.card-editor__label-option {
  display: inline-flex;
  align-items: center;
  gap: 0.5rem;
  padding: 0.35rem 0.75rem;
  border-radius: 9999px;
  border: 1px solid var(--border-subtle);
  background: color-mix(in srgb, var(--surface-card) 70%, transparent);
  font-size: 0.75rem;
  font-weight: 600;
  letter-spacing: 0.05em;
}

.card-editor__label-option input {
  accent-color: var(--accent);
}

.card-editor__actions,
.subtask-editor__actions {
  display: flex;
  justify-content: flex-end;
}

.subtask-editor__list {
  list-style: none;
  margin: 0;
  padding: 0;
  display: flex;
  flex-direction: column;
  gap: 1rem;
}

.subtask-editor__empty {
  padding: 1.25rem;
  border-radius: 1.5rem;
  border: 1px dashed var(--border-subtle);
  background: color-mix(in srgb, var(--surface-card) 60%, transparent);
  text-align: center;
  font-size: 0.85rem;
  color: color-mix(in srgb, var(--text-muted) 85%, transparent);
}

.subtask-editor__item {
  display: flex;
  flex-direction: column;
  gap: 1.25rem;
  padding: 1.25rem;
  border-radius: 1.75rem;
  border: 1px solid var(--border-subtle);
  background: var(--surface);
  box-shadow: var(--shadow-soft);
}

.subtask-editor__grid {
  display: grid;
  gap: 1rem;
  grid-template-columns: repeat(auto-fit, minmax(200px, 1fr));
}

.subtask-editor__field {
  display: flex;
  flex-direction: column;
  gap: 0.5rem;
}

.subtask-editor__field-label {
  font-size: 0.75rem;
  font-weight: 600;
  letter-spacing: 0.15em;
  text-transform: uppercase;
  color: color-mix(in srgb, var(--text-secondary) 75%, transparent);
}

.subtask-editor__form {
  display: grid;
  gap: 1.25rem;
  padding: 1.5rem;
  border-radius: 1.75rem;
  border: 1px dashed var(--border-subtle);
  background: color-mix(in srgb, var(--surface-card) 60%, transparent);
}

.subtask-editor__form-title {
  margin: 0;
  font-size: 0.95rem;
  font-weight: 600;
  color: var(--text-primary);
}

.subtask-editor__remove {
  margin-inline-start: auto;
}

.comment-editor__grid {
  display: grid;
  gap: 1rem;
}

.comment-editor__field {
  display: flex;
  flex-direction: column;
  gap: 0.5rem;
}

.comment-editor__label {
  font-size: 0.75rem;
  font-weight: 600;
  letter-spacing: 0.2em;
  text-transform: uppercase;
  color: color-mix(in srgb, var(--text-secondary) 80%, transparent);
}

.comment-editor__actions {
  display: flex;
  justify-content: flex-end;
}

.comment-list {
  list-style: none;
  margin: 0;
  padding: 0;
  display: flex;
  flex-direction: column;
  gap: 0.9rem;
}

.comment-list__empty {
  margin: 0;
  padding: 1.1rem 1.25rem;
  border-radius: 1.5rem;
  border: 1px dashed var(--border-subtle);
  background: color-mix(in srgb, var(--surface-card) 60%, transparent);
  font-size: 0.85rem;
  color: color-mix(in srgb, var(--text-muted) 85%, transparent);
  text-align: center;
}

.comment-list__item {
  display: flex;
  flex-direction: column;
  gap: 0.75rem;
  padding: 1rem 1.25rem;
  border-radius: 1.5rem;
  border: 1px solid var(--border-subtle);
  background: var(--surface);
  box-shadow: var(--shadow-soft);
}

.comment-list__meta {
  display: flex;
  flex-wrap: wrap;
  justify-content: space-between;
  align-items: center;
  gap: 0.75rem;
  font-size: 0.75rem;
  color: color-mix(in srgb, var(--text-secondary) 80%, transparent);
}

.comment-list__identity {
  display: flex;
  flex-wrap: wrap;
  gap: 0.75rem;
  align-items: center;
}

.comment-list__author {
  font-size: 0.9rem;
  font-weight: 600;
  color: var(--text-primary);
}

.comment-list__timestamp {
  font-weight: 500;
}

.comment-list__remove {
  margin-inline-start: auto;
}

.comment-list__message {
  margin: 0;
  font-size: 0.88rem;
  line-height: 1.6;
  color: var(--text-primary);
}

.board-detail__section {
  display: flex;
  flex-direction: column;
  gap: 1rem;
  padding: 1.5rem;
  border-radius: var(--radius-lg);
  border: 1px solid var(--border-subtle);
  background: linear-gradient(180deg, var(--surface-card), var(--surface-card-muted));
  box-shadow: var(--shadow-soft);
}

.board-detail__section-header {
  display: flex;
  flex-direction: column;
  gap: 0.35rem;
}

.board-detail__section-header h4 {
  margin: 0;
  font-size: 1rem;
  font-weight: 700;
  color: var(--text-primary);
}

.board-detail__section-header p {
  margin: 0;
  font-size: 0.85rem;
  color: var(--text-muted);
  line-height: 1.6;
}

.board-detail__template-list {
  list-style: none;
  margin: 0;
  padding: 0;
  display: flex;
  flex-direction: column;
  gap: 0.6rem;
}

.board-detail__template-item {
  padding: 0.55rem 0.85rem;
  border-radius: 9999px;
  border: 1px solid var(--border-subtle);
  background: color-mix(in srgb, var(--surface-card) 75%, transparent);
  font-size: 0.82rem;
  font-weight: 600;
  color: var(--text-secondary);
}

.board-detail__template-item--empty {
  text-align: center;
  color: color-mix(in srgb, var(--text-muted) 85%, transparent);
  font-weight: 500;
}

.dark .board-page .board-column,
.dark .board-page .board-detail__section {
  background: linear-gradient(
    180deg,
    color-mix(in srgb, var(--surface-strong) 88%, transparent),
    color-mix(in srgb, var(--surface) 92%, transparent)
  );
}

<<<<<<< HEAD
.dark .board-page .board-empty,
.dark .board-page .comment-list__empty,
.dark .board-page .subtask-editor__empty,
.dark .board-page .subtask-editor__form {
  background: color-mix(in srgb, var(--surface-card) 70%, transparent);
  border-color: color-mix(in srgb, var(--neutral-border-strong) 80%, transparent);
}

.dark .board-page .board-controls__toggle {
  background: color-mix(in srgb, var(--surface-card) 82%, transparent);
  color: color-mix(in srgb, var(--text-secondary) 85%, transparent);
}

.dark .board-page .board-controls__quick-button {
  color: color-mix(in srgb, var(--text-secondary) 85%, transparent);
}

.dark .board-page .card-editor,
.dark .board-page .subtask-editor__item,
.dark .board-page .comment-list__item {
=======
:host-context(.dark) .board-summary__metric,
:host-context(.dark) .board-controls__quick-list,
:host-context(.dark) .board-section__note,
:host-context(.dark) .card-editor,
:host-context(.dark) .subtask-editor__item,
:host-context(.dark) .subtask-editor__form,
:host-context(.dark) .comment-editor__item {
>>>>>>> 0dce6db8
  background: color-mix(in srgb, var(--surface-card) 75%, transparent);
  border-color: color-mix(in srgb, var(--neutral-border-strong) 80%, transparent);
}

.dark .board-page .board-badge,
.dark .board-page .subtask-badge {
  background: color-mix(in srgb, var(--surface-card) 65%, transparent);
  border-color: color-mix(in srgb, var(--neutral-border-strong) 80%, transparent);
}

.dark .board-page .card-editor__input,
.dark .board-page .card-editor__textarea,
.dark .board-page .subtask-editor__input,
.dark .board-page .comment-editor__input,
.dark .board-page .comment-editor__textarea {
  background: color-mix(in srgb, var(--surface) 80%, transparent);
  border-color: color-mix(in srgb, var(--neutral-border-strong) 75%, transparent);
  color: var(--text-primary);
}

.dark .board-page .board-summary__metric {
  background: color-mix(in srgb, var(--surface-card) 70%, transparent);
}<|MERGE_RESOLUTION|>--- conflicted
+++ resolved
@@ -1,15 +1,10 @@
 .board-page {
-<<<<<<< HEAD
-  display: flex;
-  flex-direction: column;
-=======
-  display: grid;
->>>>>>> 0dce6db8
+  display: flex;
+  flex-direction: column;
   gap: var(--page-content-gap);
   min-height: 100%;
 }
 
-<<<<<<< HEAD
 .board-page__header-actions {
   display: flex;
   flex-wrap: wrap;
@@ -33,20 +28,6 @@
   font-size: 0.78rem;
   font-weight: 600;
   color: var(--text-secondary);
-=======
-.board-page__chip-group {
-  display: flex;
-  flex-wrap: wrap;
-  gap: 0.5rem;
-}
-
-.board-page__chip {
-  padding: 0.45rem 0.85rem;
-  font-size: 0.75rem;
-  font-weight: 600;
-  letter-spacing: 0.14em;
-  text-transform: uppercase;
->>>>>>> 0dce6db8
 }
 
 .board-page__overview {
@@ -102,7 +83,6 @@
 
 .board-summary__metrics {
   display: grid;
-<<<<<<< HEAD
   gap: 1rem;
   grid-template-columns: repeat(auto-fit, minmax(140px, 1fr));
 }
@@ -130,45 +110,10 @@
 .board-summary__metric dd {
   margin: 0;
   font-size: 1.1rem;
-=======
-  gap: var(--page-content-gap);
-  align-items: stretch;
-}
-
-.board-page__header-actions {
-  display: flex;
-  flex-wrap: wrap;
-  gap: 0.5rem;
-}
-
-.board-summary {
-  gap: clamp(1rem, 1.6vw, 1.4rem);
-}
-
-.board-summary__header {
-  display: flex;
-  flex-direction: column;
-  gap: 0.5rem;
-}
-
-.board-summary__eyebrow {
-  margin: 0;
-  font-size: 0.75rem;
-  font-weight: 600;
-  letter-spacing: 0.26em;
-  text-transform: uppercase;
-  color: var(--text-muted);
-}
-
-.board-summary__progress {
-  margin: 0;
-  font-size: clamp(1.8rem, 1.4rem + 0.8vw, 2.2rem);
->>>>>>> 0dce6db8
   font-weight: 700;
   color: var(--text-primary);
 }
 
-<<<<<<< HEAD
 .board-summary__progress {
   display: flex;
   flex-direction: column;
@@ -185,44 +130,10 @@
 }
 
 .board-summary__progress-fill {
-=======
-.board-summary__metrics {
-  list-style: none;
-  margin: 0;
-  padding: 0;
-  display: grid;
-  gap: 0.85rem;
-}
-
-.board-summary__metrics li {
-  display: flex;
-  align-items: center;
-  justify-content: space-between;
-  font-size: 0.9rem;
-  color: var(--text-secondary);
-}
-
-.board-summary__metrics strong {
-  font-size: 1rem;
-  color: var(--text-primary);
-}
-
-.board-summary__progress-bar {
-  position: relative;
-  width: 100%;
-  height: 0.65rem;
-  border-radius: 9999px;
-  background: color-mix(in srgb, var(--text-tertiary) 14%, transparent);
-  overflow: hidden;
-}
-
-.board-summary__progress-value {
->>>>>>> 0dce6db8
   position: absolute;
   inset: 0;
   border-radius: inherit;
   background: linear-gradient(90deg, var(--accent), var(--accent-strong));
-<<<<<<< HEAD
   transition: width 200ms ease-in-out;
 }
 
@@ -272,74 +183,11 @@
 }
 
 .board-controls__toggle-group {
-=======
-  transition: width 200ms ease;
-}
-
-.board-summary__link {
-  align-self: flex-start;
-  display: inline-flex;
-  align-items: center;
+  display: flex;
+  flex-wrap: wrap;
   gap: 0.5rem;
 }
 
-.board-summary__link-icon {
-  width: 1rem;
-  height: 1rem;
-}
-
-.board-filters__grid {
-  gap: clamp(1.1rem, 1.8vw, 1.6rem);
-}
-
-.board-filters__column {
-  display: grid;
-  gap: clamp(1rem, 1.6vw, 1.4rem);
-}
-
-.board-filters__field {
-  gap: 0.75rem;
-}
-
-.board-filters__search {
-  position: relative;
-  display: flex;
-  align-items: center;
-}
-
-.board-filters__search-icon {
-  position: absolute;
-  left: 1.1rem;
-  width: 1rem;
-  height: 1rem;
-  color: var(--text-muted);
-}
-
-.board-filters__search-input {
-  padding-left: 2.6rem;
-}
-
-.board-filters__grouping {
-  display: grid;
-  gap: 0.65rem;
-}
-
-.board-filters__grouping-label {
-  font-size: 0.8rem;
-  font-weight: 600;
-  letter-spacing: 0.14em;
-  text-transform: uppercase;
-  color: var(--text-muted);
-}
-
-.board-filters__grouping-actions {
->>>>>>> 0dce6db8
-  display: flex;
-  flex-wrap: wrap;
-  gap: 0.5rem;
-}
-
-<<<<<<< HEAD
 .board-controls__toggle {
   border-color: color-mix(in srgb, var(--text-muted) 35%, transparent);
   background: color-mix(in srgb, var(--surface-card) 88%, transparent);
@@ -411,115 +259,6 @@
   flex-wrap: wrap;
   gap: 1.5rem;
   align-items: stretch;
-=======
-.board-filters__quick-header {
-  display: flex;
-  align-items: center;
-  justify-content: space-between;
-  gap: 0.75rem;
-}
-
-.board-filters__quick-label {
-  font-size: 0.8rem;
-  font-weight: 600;
-  letter-spacing: 0.14em;
-  text-transform: uppercase;
-  color: var(--text-muted);
-}
-
-.board-filters__quick-list {
-  display: flex;
-  flex-wrap: wrap;
-  gap: 0.5rem;
-}
-
-.board-page__hint {
-  margin: 0;
-  font-size: 0.9rem;
-}
-
-.board-page__task-board,
-.board-page__subtask-board {
-  display: flex;
-  flex-direction: column;
-  gap: clamp(1rem, 1.6vw, 1.5rem);
-}
-
-.board-page__task-header {
-  display: flex;
-  flex-direction: column;
-  gap: 0.75rem;
-}
-
-@media (min-width: 48rem) {
-  .board-page__task-header {
-    flex-direction: row;
-    align-items: flex-end;
-    justify-content: space-between;
-    gap: 1.5rem;
-  }
-}
-
-.board-page__task-eyebrow {
-  margin: 0 0 0.25rem;
-  font-size: 0.72rem;
-  font-weight: 600;
-  letter-spacing: 0.26em;
-  text-transform: uppercase;
-  color: var(--text-muted);
-}
-
-.board-page__task-title {
-  margin: 0;
-  font-size: 1.35rem;
-  font-weight: 700;
-  color: var(--text-primary);
-}
-
-.board-page__task-description {
-  margin: 0;
-  font-size: 0.9rem;
-  color: var(--text-secondary);
-  line-height: 1.6;
-}
-
-.board-page__task-hint {
-  margin: 0;
-  font-size: 0.8rem;
-  color: var(--text-muted);
-  background: color-mix(in srgb, var(--surface-card) 75%, transparent);
-  border-radius: 9999px;
-  padding: 0.5rem 1.25rem;
-  border: 1px solid var(--border-subtle);
-  box-shadow: inset 0 1px 0 color-mix(in srgb, var(--on-surface-inverse) 8%, transparent);
-}
-
-.board-column__header {
-  display: flex;
-  align-items: center;
-  justify-content: space-between;
-}
-
-.board-column__eyebrow {
-  margin: 0;
-  font-size: 0.72rem;
-  letter-spacing: 0.22em;
-  text-transform: uppercase;
-  color: var(--text-muted);
-}
-
-.board-column__title {
-  margin: 0;
-  font-size: 1.1rem;
-  font-weight: 700;
-  color: var(--text-primary);
-}
-
-@media (min-width: 64rem) {
-  .board-page__overview {
-    grid-template-columns: minmax(0, 280px) minmax(0, 1fr);
-  }
->>>>>>> 0dce6db8
 }
 
 .board-columns {
@@ -535,21 +274,16 @@
   flex: 1 1 20rem;
   min-width: min(20rem, 100%);
   max-width: min(24rem, 100%);
-<<<<<<< HEAD
   padding: 1.5rem;
   border-radius: var(--radius-xl);
   border: 1px solid var(--border-subtle);
   background: linear-gradient(180deg, var(--surface-card), var(--surface-card-muted));
   box-shadow: var(--shadow-soft);
-=======
-  padding: clamp(1.25rem, 1.8vw, 1.75rem);
->>>>>>> 0dce6db8
   transition:
     border-color 150ms ease,
     box-shadow 150ms ease;
 }
 
-<<<<<<< HEAD
 .board-column__header {
   display: flex;
   align-items: center;
@@ -577,14 +311,6 @@
   font-size: 0.78rem;
   font-weight: 600;
   padding: 0.35rem 0.85rem;
-=======
-.dark .board-page .board-column {
-  background: linear-gradient(
-    180deg,
-    color-mix(in srgb, var(--surface-strong) 88%, transparent),
-    color-mix(in srgb, var(--surface) 92%, transparent)
-  );
->>>>>>> 0dce6db8
 }
 
 .board-column__title {
@@ -1034,35 +760,11 @@
   }
 }
 
-<<<<<<< HEAD
 .board-detail__primary,
 .board-detail__secondary {
   display: flex;
   flex-direction: column;
   gap: var(--panel-gap);
-=======
-.board-page__workspace {
-  display: grid;
-  gap: var(--page-content-gap);
-}
-
-.board-page__hint {
-  margin: 0;
-  font-size: 0.9rem;
-  line-height: 1.6;
-}
-
-.board-section {
-  display: grid;
-  gap: var(--panel-gap);
-}
-
-.board-section__header {
-  display: flex;
-  flex-direction: column;
-  align-items: flex-start;
-  gap: 0.75rem;
->>>>>>> 0dce6db8
 }
 
 @media (min-width: 50rem) {
@@ -1118,7 +820,6 @@
   gap: 1rem;
 }
 
-<<<<<<< HEAD
 .card-detail-header__eyebrow {
   margin: 0;
   font-size: 0.72rem;
@@ -1131,25 +832,10 @@
 .card-detail-header__title {
   margin: 0.25rem 0 0;
   font-size: 1.5rem;
-=======
-.board-detail__eyebrow {
-  margin: 0;
-  font-size: 0.75rem;
   font-weight: 700;
-  letter-spacing: 0.28em;
-  text-transform: uppercase;
-  color: color-mix(in srgb, var(--text-tertiary) 78%, transparent);
-}
-
-.board-detail__title {
-  margin: 0;
-  font-size: 1.35rem;
->>>>>>> 0dce6db8
-  font-weight: 700;
-  color: var(--text-primary);
-}
-
-<<<<<<< HEAD
+  color: var(--text-primary);
+}
+
 .card-detail-header__subtitle {
   margin: 0;
   font-size: 1rem;
@@ -1162,31 +848,6 @@
   font-size: 0.85rem;
   color: var(--text-muted);
   line-height: 1.6;
-=======
-@media (min-width: 70rem) {
-  .board-columns {
-    justify-content: flex-start;
-  }
-}
-
-@media (min-width: 80rem) {
-  .board-page__workspace {
-    grid-template-columns: minmax(0, 2fr) minmax(18rem, 1fr);
-    align-items: start;
-  }
-
-  .board-section {
-    grid-column: 1 / 2;
-  }
-
-  .board-detail {
-    grid-column: 2 / 3;
-    position: sticky;
-    top: clamp(6rem, 8vw, 7rem);
-    max-height: calc(100vh - clamp(6rem, 8vw, 7rem));
-    overflow: auto;
-  }
->>>>>>> 0dce6db8
 }
 
 .card-editor {
@@ -1522,7 +1183,6 @@
   );
 }
 
-<<<<<<< HEAD
 .dark .board-page .board-empty,
 .dark .board-page .comment-list__empty,
 .dark .board-page .subtask-editor__empty,
@@ -1543,15 +1203,6 @@
 .dark .board-page .card-editor,
 .dark .board-page .subtask-editor__item,
 .dark .board-page .comment-list__item {
-=======
-:host-context(.dark) .board-summary__metric,
-:host-context(.dark) .board-controls__quick-list,
-:host-context(.dark) .board-section__note,
-:host-context(.dark) .card-editor,
-:host-context(.dark) .subtask-editor__item,
-:host-context(.dark) .subtask-editor__form,
-:host-context(.dark) .comment-editor__item {
->>>>>>> 0dce6db8
   background: color-mix(in srgb, var(--surface-card) 75%, transparent);
   border-color: color-mix(in srgb, var(--neutral-border-strong) 80%, transparent);
 }
