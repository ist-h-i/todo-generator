--- conflicted
+++ resolved
@@ -88,15 +88,9 @@
   display: flex;
   flex-direction: row;
   align-items: center;
-<<<<<<< HEAD
-  gap: clamp(0.65rem, 1.2vw, 0.95rem);
-  flex: 1 1 18rem;
-  min-width: min(18rem, 100%);
-=======
   gap: var(--space-md);
   flex: 1 1 24rem;
   min-width: min(24rem, 100%);
->>>>>>> 66ba5ac5
   max-width: none;
   width: 100%;
   margin: 0;
