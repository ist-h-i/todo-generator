.board-page {
  display: flex;
  flex-direction: column;
  gap: var(--page-content-gap);
  min-height: 100%;
}

.board-page__overview {
  display: flex;
  flex-direction: column;
  gap: var(--space-xl);
  align-items: stretch;
  width: 100%;
}

.board-summary.surface-panel,
.board-filters.surface-panel {
  border-color: var(--border-card);
  background: var(--surface-card);
}

.board-filters.surface-panel {
  --panel-padding: var(--space-lg);
}

.board-summary__metrics {
  list-style: none;
  margin: 0;
  padding: 0;
  display: grid;
  gap: var(--space-sm);
  grid-template-columns: repeat(auto-fit, minmax(140px, 1fr));
}

.board-summary__metrics li {
  display: flex;
  align-items: center;
  justify-content: space-between;
  font-size: 0.9rem;
  color: var(--text-secondary);
}

.board-summary__metrics strong {
  font-size: 1rem;
  color: var(--text-primary);
}

.board-summary__link-icon {
  width: 1rem;
  height: 1rem;
}

.board-filters {
  display: flex;
  flex-direction: column;
  gap: var(--space-lg);
}

.board-filters__toolbar {
  display: flex;
  flex-wrap: wrap;
  align-items: center;
  gap: var(--space-md);
}

.board-filters__search-field {
  display: flex;
  flex-direction: row;
  align-items: center;
  gap: clamp(0.65rem, 1.2vw, 0.95rem);
  flex: 1 1 18rem;
  min-width: min(18rem, 100%);
  max-width: none;
  width: auto;
  margin: 0;
}

.board-filters__search-field .form-field__label {
  margin: 0;
  font-size: 0.72rem;
  font-weight: 600;
  letter-spacing: 0.26em;
  text-transform: uppercase;
  color: color-mix(in srgb, var(--text-muted) 80%, transparent);
  white-space: nowrap;
  flex-shrink: 0;
}

.board-filters__search {
  position: relative;
  display: flex;
  align-items: center;
  flex: 1 1 100%;
  min-width: 0;
  width: 100%;
}

.board-filters__search-icon {
  position: absolute;
  inset-inline-start: 1.05rem;
  width: 1.05rem;
  height: 1.05rem;
  color: color-mix(in srgb, var(--text-muted) 85%, transparent);
}

.board-filters__search-input {
  padding-inline-start: 2.7rem;
  border-radius: 9999px;
  background: color-mix(in srgb, var(--surface-layer-1) 70%, transparent);
  border-color: color-mix(in srgb, var(--border-subtle) 90%, transparent);
  min-height: 2.75rem;
  width: 100%;
}

.board-filters__view {
  display: flex;
  align-items: center;
  gap: var(--space-sm);
  flex-wrap: wrap;
  flex-shrink: 0;
}

.board-filters__view-label {
  margin: 0;
  font-size: 0.72rem;
  font-weight: 600;
  letter-spacing: 0.26em;
  text-transform: uppercase;
  color: color-mix(in srgb, var(--text-muted) 80%, transparent);
  white-space: nowrap;
}

.board-filters__view-actions {
  display: inline-flex;
  align-items: center;
  gap: var(--space-xs);
  padding: var(--space-xxs);
  border-radius: 9999px;
  background: color-mix(in srgb, var(--surface-layer-1) 65%, transparent);
  border: 1px solid color-mix(in srgb, var(--border-subtle) 85%, transparent);
}

.board-filters__quick {
  display: flex;
  flex-wrap: wrap;
  align-items: center;
  gap: var(--space-md);
  justify-content: space-between;
  padding-top: var(--space-md);
  border-top: 1px solid color-mix(in srgb, var(--border-subtle) 80%, transparent);
}

.board-filters__quick-stack {
  display: flex;
  flex: 1 1 auto;
  align-items: center;
  gap: var(--space-md);
  flex-wrap: wrap;
}

.board-filters__quick-label {
  font-size: 0.72rem;
  font-weight: 600;
  letter-spacing: 0.26em;
  text-transform: uppercase;
  color: color-mix(in srgb, var(--text-muted) 80%, transparent);
  white-space: nowrap;
}

.board-filters__quick-list {
  display: flex;
  flex-wrap: wrap;
  gap: var(--space-sm);
}

.board-filters__clear {
  margin-inline-start: auto;
  white-space: nowrap;
}

@media (max-width: 40rem) {
  .board-filters__toolbar {
    align-items: stretch;
  }

  .board-filters__view {
    width: 100%;
    justify-content: space-between;
  }

  .board-filters__quick {
    flex-direction: column;
    align-items: flex-start;
  }

  .board-filters__clear {
    align-self: flex-end;
  }
}

.board-page__hint {
  grid-column: 1 / -1;
  margin: 0;
  padding: var(--space-lg);
  font-size: 0.9rem;
  line-height: 1.6;
}

.board-page__task-board,
.board-page__subtask-board {
  display: flex;
  flex-direction: column;
  gap: var(--space-xl);
}

.board-page__task-board + .board-page__subtask-board {
  margin-block-start: var(--space-2xl);
}

.board-page__task-header {
  display: flex;
  flex-direction: column;
  gap: var(--space-md);
}

@media (min-width: 48rem) {
  .board-page__task-header {
    flex-direction: row;
    align-items: flex-end;
    justify-content: space-between;
    gap: var(--space-lg);
  }
}

.board-page__task-eyebrow {
  margin: 0 0 0.25rem;
  font-size: 0.72rem;
  font-weight: 600;
  letter-spacing: 0.26em;
  text-transform: uppercase;
  color: var(--text-muted);
}

.board-page__task-title {
  margin: 0;
  font-size: 1.35rem;
  font-weight: 700;
  color: var(--text-primary);
}

.board-page__task-description {
  margin: 0;
  font-size: 0.9rem;
  color: var(--text-secondary);
  line-height: 1.6;
}

.board-page__task-hint {
  margin: 0;
  font-size: 0.8rem;
  color: var(--text-muted);
  background: color-mix(in srgb, var(--surface-card) 75%, transparent);
  border-radius: 9999px;
  padding: var(--space-xs) var(--space-md);
  border: 1px solid var(--border-subtle);
}

.board-column__header {
  display: flex;
  align-items: center;
  justify-content: space-between;
}

.board-column__eyebrow {
  margin: 0;
  font-size: 0.72rem;
  letter-spacing: 0.22em;
  text-transform: uppercase;
  color: var(--text-muted);
}

.board-summary__metric dt {
  margin: 0;
  font-size: 0.78rem;
  font-weight: 600;
  letter-spacing: 0.14em;
  text-transform: uppercase;
  color: color-mix(in srgb, var(--text-muted) 85%, transparent);
}

.board-summary__metric dd {
  margin: 0;
  font-size: 1.1rem;
  font-weight: 700;
  color: var(--text-primary);
}

.board-columns {
  display: grid;
  gap: var(--space-lg);
  grid-template-columns: repeat(auto-fit, minmax(320px, 1fr));
  align-items: stretch;
}

.board-column {
  display: flex;
  flex-direction: column;
  gap: var(--space-lg);
  min-width: 0;
  height: 100%;
  padding: var(--space-lg);
  border-radius: var(--radius-xl);
  border: 1px solid var(--border-card);
  background: var(--surface-card);
  transition:
    border-color 150ms ease,
    background-color 150ms ease;
}

.dark .board-page .board-column {
  background: color-mix(in srgb, var(--surface-card) 92%, transparent);
}

.board-column__title {
  margin: 0;
  font-size: 1.125rem;
  font-weight: 700;
  color: var(--text-primary);
}

.board-summary {
  display: grid;
  gap: var(--panel-gap);
}

.board-summary__header {
  display: grid;
  gap: var(--space-xs);
}

.board-summary__eyebrow {
  margin: 0;
  font-size: 0.7rem;
  font-weight: 700;
  letter-spacing: 0.28em;
  text-transform: uppercase;
  color: color-mix(in srgb, var(--text-tertiary) 78%, transparent);
}

.board-summary__cta {
  align-self: flex-start;
  font-size: 0.85rem;
  display: inline-flex;
}

.board-summary__cta-icon {
  width: 1rem;
  height: 1rem;
}

.board-card-list {
  display: flex;
  flex-direction: column;
  gap: var(--space-md);
  min-height: 12rem;
}

.board-empty {
  margin: 0;
  border-radius: var(--radius-lg);
  border: 1px dashed var(--neutral-border);
  padding: var(--space-xl) var(--space-lg);
  text-align: center;
  font-size: 0.9rem;
  color: color-mix(in srgb, var(--text-tertiary) 70%, transparent);
  background: color-mix(in srgb, var(--surface-card) 60%, transparent);
}

.board-card {
  position: relative;
  display: flex;
  flex-direction: column;
  gap: var(--space-md);
  padding: var(--space-lg);
  border: 1px solid var(--border-card);
  background: var(--surface-card);
  overflow: hidden;
  transition:
    transform 150ms ease,
    border-color 150ms ease,
    background-color 150ms ease;
}

.board-card:hover {
  transform: translateY(-2px);
  border-color: color-mix(in srgb, var(--accent) 35%, var(--border-card));
  background: color-mix(in srgb, var(--surface-card) 92%, var(--accent-muted) 8%);
}

.board-card__select {
  display: block;
  width: 100%;
  padding: 0;
  border: 0;
  background: transparent;
  color: inherit;
  font: inherit;
  text-align: left;
  cursor: pointer;
}

.board-card__select:focus-visible {
  outline: 2px solid var(--accent);
  outline-offset: 3px;
}

.board-card--active {
  outline: 2px solid var(--accent);
  outline-offset: 3px;
}

.board-card--active .board-card__select:focus-visible {
  outline: 0;
}

.board-card__body {
  display: flex;
  flex-direction: column;
  gap: var(--space-md);
}

.board-card__header {
  display: flex;
  flex-direction: column;
  gap: var(--space-sm);
}

.board-card__title {
  margin: 0;
  font-size: 1rem;
  font-weight: 600;
  color: var(--text-primary);
  word-break: break-word;
}

.board-card__summary {
  margin: 0;
  font-size: 0.88rem;
  line-height: 1.6;
  color: color-mix(in srgb, var(--text-secondary) 90%, transparent);
  word-break: break-word;
}

.board-card-compact-note {
  margin: 0;
  font-size: 0.8rem;
  font-weight: 600;
  color: color-mix(in srgb, var(--text-muted) 88%, transparent);
}

.board-card__meta {
  display: flex;
  flex-wrap: wrap;
  gap: var(--space-xs);
  font-size: 0.78rem;
  color: var(--text-muted);
}

.board-card__footer {
  display: flex;
  flex-wrap: wrap;
  gap: var(--space-sm);
  font-size: 0.78rem;
  color: var(--text-muted);
}

.board-badge {
  display: inline-flex;
  align-items: center;
  gap: var(--space-xxs);
  padding: var(--space-xxs) var(--space-sm);
  border-radius: 9999px;
  border: 1px solid var(--neutral-border);
  background: color-mix(in srgb, var(--surface-card) 65%, transparent);
  font-weight: 600;
}

.board-card__actions {
  display: flex;
  flex-wrap: wrap;
  gap: var(--space-xs);
  margin-top: var(--space-md);
}

.board-card--compact {
  opacity: 0.85;
}

.board-page .cdk-drag-preview {
  border-radius: var(--radius-lg);
  border: 1px solid color-mix(in srgb, var(--accent) 40%, var(--border-card));
  background: var(--surface-card);
}

.board-page .cdk-drag-placeholder {
  opacity: 0;
}

.subtask-columns {
  grid-template-columns: repeat(auto-fit, minmax(min(100%, 17rem), 1fr));
}

.subtask-columns .board-column {
  min-width: 0;
}

.subtask-card {
  gap: var(--space-md);
  background: linear-gradient(180deg, var(--surface-layer-1), var(--surface-layer-2));
}

.subtask-card:hover {
  background: linear-gradient(
    180deg,
    color-mix(in srgb, var(--surface-layer-1) 90%, var(--accent-muted) 10%),
    color-mix(in srgb, var(--surface-layer-2) 86%, var(--accent-muted) 14%)
  );
}

.subtask-card-labels {
  display: flex;
  flex-wrap: wrap;
  gap: var(--space-xs);
  font-size: 0.72rem;
  color: var(--text-muted);
}

.subtask-card--highlight {
  outline: 2px solid var(--accent);
  outline-offset: 3px;
}

.subtask-card--compact {
  opacity: 0.65;
}

.subtask-badge {
  display: inline-flex;
  align-items: center;
  padding: var(--space-xxs) var(--space-sm);
  border-radius: 9999px;
  border: 1px solid var(--neutral-border);
  background: var(--surface-layer-3);
  font-weight: 600;
}

.board-detail {
  margin-block-start: var(--page-content-gap);
  display: block;
  padding: var(--panel-padding);
  border-radius: var(--radius-xl);
  border: 1px solid var(--border-card);
  background: var(--surface-card);
}

.board-detail.surface-panel {
  --panel-padding: clamp(var(--space-xl), 3vw, var(--space-xxl));
<<<<<<< HEAD
=======
  margin: 0;
>>>>>>> 11c51d97
}

.board-detail__grid {
  display: grid;
  gap: var(--panel-gap);
}

@media (min-width: 70rem) {
  .board-detail__grid {
    grid-template-columns: minmax(0, 2fr) minmax(0, 1fr);
  }
}

.board-detail__primary,
.board-detail__secondary {
  display: flex;
  flex-direction: column;
  gap: var(--space-xl);
  padding: clamp(var(--space-xl), 3vw, var(--space-xxl));
  border-radius: var(--radius-xl);
  border: 1px solid var(--border-subtle);
  background: var(--surface-card);
}

.board-detail__header {
  display: flex;
  flex-wrap: wrap;
  align-items: flex-start;
  justify-content: space-between;
  gap: var(--space-md);
}

.card-detail-header__eyebrow {
  margin: 0;
  font-size: 0.72rem;
  font-weight: 600;
  letter-spacing: 0.28em;
  text-transform: uppercase;
  color: color-mix(in srgb, var(--text-muted) 85%, transparent);
}

.card-detail-header__title {
  margin: 0.25rem 0 0;
  font-size: 1.5rem;
  font-weight: 700;
  color: var(--text-primary);
}

.card-detail-header__actions {
  display: flex;
  flex-wrap: wrap;
  align-items: center;
  justify-content: flex-end;
  gap: var(--space-sm);
}

.card-detail-header__subtitle {
  margin: 0;
  font-size: 1rem;
  font-weight: 600;
  color: var(--text-primary);
}

.card-detail-header__description {
  margin: 0;
  font-size: 0.85rem;
  color: var(--text-muted);
  line-height: 1.6;
}

.board-detail__body {
  display: grid;
  gap: var(--space-lg);
}

@media (min-width: 62rem) {
  .board-detail__body {
    grid-template-columns: minmax(0, 1fr) minmax(0, 3fr);
    align-items: start;
  }
}

.card-overview,
.card-comments {
  padding: clamp(var(--space-xl), 3vw, var(--space-xxl));
  border-radius: var(--radius-lg);
  border: 1px solid var(--border-subtle);
  background: color-mix(in srgb, var(--surface-card) 85%, transparent);
}

.card-overview {
  display: grid;
  gap: var(--space-md);
}

.card-overview__heading {
  margin: 0;
  font-size: 1rem;
  font-weight: 600;
  color: var(--text-primary);
}

.card-overview__summary {
  margin: 0;
  font-size: 0.95rem;
  line-height: 1.6;
  color: color-mix(in srgb, var(--text-secondary) 90%, transparent);
}

.card-overview__list {
  margin: 0;
  display: grid;
  gap: var(--space-sm);
  grid-template-columns: repeat(auto-fit, minmax(160px, 1fr));
}

.card-overview__item {
  display: flex;
  flex-direction: column;
  gap: 0.2rem;
}

.card-overview__item dt {
  margin: 0;
  font-size: 0.72rem;
  font-weight: 600;
  letter-spacing: 0.12em;
  text-transform: uppercase;
  color: color-mix(in srgb, var(--text-muted) 75%, transparent);
}

.card-overview__item dd {
  margin: 0;
  font-size: 0.95rem;
  font-weight: 600;
  color: var(--text-primary);
}

.card-overview__status {
  font-weight: 700;
  letter-spacing: 0.05em;
  text-transform: uppercase;
}

.card-overview__labels {
  display: flex;
  flex-wrap: wrap;
  gap: var(--space-xs);
  margin: 0;
  padding: 0;
  list-style: none;
}

.card-overview__labels li {
  padding: 0.2rem 0.75rem;
  border-radius: 9999px;
  background: color-mix(in srgb, var(--surface-card) 75%, transparent);
  font-size: 0.8rem;
  font-weight: 600;
  color: var(--text-secondary);
}

.subtask-editor__input,
.comment-form__input,
.comment-form__textarea {
  width: 100%;
  border-radius: 1.25rem;
  border: 1px solid var(--border-subtle);
  background: var(--surface);
  padding: var(--space-sm) var(--space-md);
  font-size: 0.875rem;
  transition:
    border-color 150ms ease,
    background-color 150ms ease;
}

.subtask-editor__input:focus,
.comment-form__input:focus,
.comment-form__textarea:focus {
  outline: 3px solid color-mix(in srgb, var(--accent) 24%, transparent);
  outline-offset: 2px;
  border-color: var(--accent);
}

.comment-form__textarea {
  min-height: 6rem;
  resize: vertical;
}
.subtask-editor__actions {
  display: flex;
  justify-content: flex-end;
  gap: var(--space-sm);
  margin-inline-start: auto;
}

.subtask-editor__list {
  list-style: none;
  margin: 0;
  padding: 0;
  display: flex;
  flex-direction: column;
  gap: clamp(var(--space-md), 2vw, var(--space-lg));
}

.subtask-editor__empty {
  padding: var(--space-lg);
  border-radius: 1.5rem;
  border: 1px dashed var(--border-subtle);
  background: color-mix(in srgb, var(--surface-card) 60%, transparent);
  text-align: center;
  font-size: 0.85rem;
  color: color-mix(in srgb, var(--text-muted) 85%, transparent);
}

.subtask-editor__item {
  display: flex;
  flex-direction: column;
  gap: var(--space-lg);
  padding: clamp(var(--space-lg), 2vw, var(--space-xl));
  border-radius: 1.75rem;
  border: 1px solid var(--border-subtle);
  background: var(--surface);
}

.subtask-editor__header {
  display: flex;
  align-items: center;
  justify-content: space-between;
  gap: var(--space-md);
}

.subtask-editor__header-info {
  display: flex;
  align-items: center;
  gap: var(--space-sm);
}

.subtask-editor__eyebrow {
  font-size: 0.72rem;
  font-weight: 600;
  letter-spacing: 0.22em;
  text-transform: uppercase;
  color: color-mix(in srgb, var(--text-muted) 75%, transparent);
}

.subtask-editor__status-chip {
  display: inline-flex;
  align-items: center;
  gap: var(--space-xs);
  padding: 0.15rem 0.9rem;
  border-radius: 9999px;
  border: 1px solid currentColor;
  font-size: 0.68rem;
  font-weight: 600;
  letter-spacing: 0.16em;
  text-transform: uppercase;
  background: color-mix(in srgb, var(--surface-card) 70%, transparent);
}

.subtask-editor__title-field {
  display: flex;
  flex-direction: column;
  gap: var(--space-xs);
}

.subtask-editor__layout {
  display: grid;
  gap: clamp(var(--space-lg), 2vw, var(--panel-gap));
}

@media (min-width: 62rem) {
  .subtask-editor__layout {
    grid-template-columns: minmax(220px, 1fr) minmax(0, 3fr);
    align-items: start;
  }
}

.subtask-editor__sidebar {
  display: flex;
  flex-direction: column;
  gap: clamp(var(--space-md), 1.5vw, var(--space-lg));
}

.subtask-editor__main {
  display: grid;
  gap: clamp(var(--space-md), 2vw, var(--space-xl));
}

.subtask-editor__context {
  display: flex;
  align-items: center;
  gap: var(--space-xs);
  font-size: 0.78rem;
  color: color-mix(in srgb, var(--text-muted) 80%, transparent);
}

.subtask-editor__context-label {
  font-weight: 600;
  letter-spacing: 0.16em;
  text-transform: uppercase;
}

.subtask-editor__context-value {
  font-weight: 600;
  color: var(--text-primary);
}

.subtask-editor__labels {
  display: flex;
  flex-wrap: wrap;
  gap: var(--space-xs);
}

.subtask-editor__grid {
  display: grid;
  gap: var(--space-md);
  grid-template-columns: repeat(auto-fit, minmax(180px, 1fr));
}

.subtask-editor__grid--compact {
  grid-template-columns: repeat(auto-fit, minmax(160px, 1fr));
}

.subtask-editor__field {
  display: flex;
  flex-direction: column;
  gap: var(--space-xs);
}

.subtask-editor__field-label {
  font-size: 0.75rem;
  font-weight: 600;
  letter-spacing: 0.15em;
  text-transform: uppercase;
  color: color-mix(in srgb, var(--text-secondary) 75%, transparent);
}

.subtask-editor__delete {
  margin-inline-start: auto;
}

.subtask-editor__form {
  display: grid;
  gap: var(--space-lg);
  padding: var(--space-lg);
  border-radius: 1.75rem;
  border: 1px dashed var(--border-subtle);
  background: color-mix(in srgb, var(--surface-card) 60%, transparent);
}

.subtask-editor__form-title {
  margin: 0;
  font-size: 0.95rem;
  font-weight: 600;
  color: var(--text-primary);
}

.comment-form {
  display: grid;
  gap: var(--space-md);
}

.comment-pane {
  display: flex;
  flex-direction: column;
  gap: var(--space-lg);
}

.comment-pane__section {
  display: flex;
  flex-direction: column;
  gap: var(--space-md);
}

.comment-pane__section--orphaned {
  padding-top: var(--space-lg);
  border-top: 1px solid var(--border-subtle);
}

.comment-pane__header {
  display: grid;
  gap: var(--space-xs);
}

.comment-pane__header h4,
.comment-pane__header h5 {
  margin: 0;
  font-weight: 600;
  color: var(--text-primary);
}

.comment-pane__header h4 {
  font-size: 1.1rem;
}

.comment-pane__header h5 {
  font-size: 0.95rem;
}

.comment-pane__header p {
  margin: 0;
  font-size: 0.85rem;
  color: color-mix(in srgb, var(--text-muted) 85%, transparent);
}

.subtask-comments {
  padding: clamp(var(--space-md), 2vw, var(--space-lg));
  border-radius: 1.5rem;
  border: 1px dashed var(--border-subtle);
  background: color-mix(in srgb, var(--surface-card) 65%, transparent);
}

.subtask-editor__main .comment-pane {
  height: 100%;
}

.comment-form__grid {
  display: grid;
  gap: var(--space-md);
}

@media (min-width: 48rem) {
  .comment-form__grid {
    grid-template-columns: repeat(2, minmax(0, 1fr));
    align-items: end;
  }
}

.comment-form__field {
  display: flex;
  flex-direction: column;
  gap: var(--space-xs);
}

.comment-form__field--span-2 {
  grid-column: 1 / -1;
}

.comment-form__label {
  font-size: 0.75rem;
  font-weight: 600;
  letter-spacing: 0.2em;
  text-transform: uppercase;
  color: color-mix(in srgb, var(--text-secondary) 80%, transparent);
}

.comment-form__actions {
  display: flex;
  justify-content: flex-end;
  gap: var(--space-sm);
}

.comment-form__note {
  margin: 0;
  font-size: 0.78rem;
  font-weight: 600;
  color: color-mix(in srgb, var(--accent) 50%, var(--text-primary) 50%);
}

.comment-list {
  list-style: none;
  margin: 0;
  padding: 0;
  display: flex;
  flex-direction: column;
  gap: var(--space-md);
}

.comment-list__empty {
  margin: 0;
  padding: var(--space-lg);
  border-radius: 1.5rem;
  border: 1px dashed var(--border-subtle);
  background: color-mix(in srgb, var(--surface-card) 60%, transparent);
  font-size: 0.85rem;
  color: color-mix(in srgb, var(--text-muted) 85%, transparent);
  text-align: center;
}

.comment-list__item {
  display: flex;
  flex-direction: column;
  gap: var(--space-md);
  padding: var(--space-lg);
  border-radius: 1.5rem;
  border: 1px solid var(--border-subtle);
  background: var(--surface);
}

.comment-list__item--orphaned {
  border-style: dashed;
}

.comment-list__meta {
  display: flex;
  flex-wrap: wrap;
  justify-content: space-between;
  align-items: center;
  gap: var(--space-sm);
  font-size: 0.75rem;
  color: color-mix(in srgb, var(--text-secondary) 80%, transparent);
}

.comment-list__identity {
  display: flex;
  flex-wrap: wrap;
  gap: var(--space-xs);
  align-items: center;
}

.comment-list__actions {
  display: flex;
  flex-wrap: wrap;
  gap: var(--space-xs);
}

.comment-list__context {
  display: flex;
  flex-wrap: wrap;
  gap: var(--space-xs);
  align-items: center;
  color: color-mix(in srgb, var(--text-secondary) 70%, transparent);
}

.comment-list__target {
  display: inline-flex;
  align-items: center;
  gap: var(--space-xs);
  padding: 0.1rem 0.75rem;
  border-radius: 9999px;
  background: color-mix(in srgb, var(--surface-card) 85%, transparent);
  color: inherit;
  font-weight: 600;
}

.comment-list__target--warning {
  background: color-mix(in srgb, var(--warning) 18%, var(--surface-card));
  color: color-mix(in srgb, var(--warning-strong) 85%, var(--text-primary));
}

.comment-list__context-id {
  font-size: 0.75rem;
  font-weight: 600;
  color: color-mix(in srgb, var(--text-secondary) 70%, transparent);
}

.comment-list__author {
  font-size: 0.9rem;
  font-weight: 600;
  color: var(--text-primary);
}

.comment-list__timestamp {
  font-weight: 500;
}

.comment-list__message {
  margin: 0;
  font-size: 0.88rem;
  line-height: 1.6;
  color: var(--text-primary);
}

.board-detail__section {
  display: flex;
  flex-direction: column;
  gap: var(--space-lg);
  padding: var(--space-lg);
  border-radius: var(--radius-lg);
  border: 1px solid var(--border-card);
  background: var(--surface-card);
}

.board-detail__section-header {
  display: flex;
  flex-direction: column;
  gap: var(--space-sm);
}

.board-detail__section-header h4 {
  margin: 0;
  font-size: 1rem;
  font-weight: 700;
  color: var(--text-primary);
}

.board-detail__section-header p {
  margin: 0;
  font-size: 0.85rem;
  color: var(--text-muted);
  line-height: 1.6;
}

.board-detail__template-list {
  list-style: none;
  margin: 0;
  padding: 0;
  display: flex;
  flex-direction: column;
  gap: var(--space-sm);
}

.board-detail__template-item {
  padding: var(--space-xs) var(--space-sm);
  border-radius: 9999px;
  border: 1px solid var(--border-subtle);
  background: color-mix(in srgb, var(--surface-card) 75%, transparent);
  font-size: 0.82rem;
  font-weight: 600;
  color: var(--text-secondary);
}

.board-detail__template-item--empty {
  text-align: center;
  color: color-mix(in srgb, var(--text-muted) 85%, transparent);
  font-weight: 500;
}

.dark .board-page .board-column,
.dark .board-page .board-detail__section {
  background: color-mix(in srgb, var(--surface-card) 88%, transparent);
}

.dark .board-page .board-column,
.dark .board-page .card-comments,
.dark .board-page .subtask-comments {
  background: linear-gradient(
    180deg,
    color-mix(in srgb, var(--surface-strong) 88%, transparent),
    color-mix(in srgb, var(--surface) 92%, transparent)
  );
}

.dark .board-page .board-empty,
.dark .board-page .comment-list__empty,
.dark .board-page .subtask-editor__empty,
.dark .board-page .subtask-editor__form,
.dark .board-page .subtask-comments,
.dark .board-page .card-overview,
.dark .board-page .card-comments {
  background: color-mix(in srgb, var(--surface-card) 70%, transparent);
  border-color: color-mix(in srgb, var(--neutral-border-strong) 80%, transparent);
}

.dark .board-page .subtask-editor__item,
.dark .board-page .comment-list__item {
  background: color-mix(in srgb, var(--surface-card) 75%, transparent);
  border-color: color-mix(in srgb, var(--neutral-border-strong) 80%, transparent);
}

.dark .board-page .board-badge,
.dark .board-page .subtask-badge {
  background: color-mix(in srgb, var(--surface-card) 65%, transparent);
  border-color: color-mix(in srgb, var(--neutral-border-strong) 80%, transparent);
}

.dark .board-page .subtask-editor__input,
.dark .board-page .comment-form__input,
.dark .board-page .comment-form__textarea {
  background: color-mix(in srgb, var(--surface) 80%, transparent);
  border-color: color-mix(in srgb, var(--neutral-border-strong) 75%, transparent);
  color: var(--text-primary);
}<|MERGE_RESOLUTION|>--- conflicted
+++ resolved
@@ -565,10 +565,7 @@
 
 .board-detail.surface-panel {
   --panel-padding: clamp(var(--space-xl), 3vw, var(--space-xxl));
-<<<<<<< HEAD
-=======
-  margin: 0;
->>>>>>> 11c51d97
+  margin: 0;
 }
 
 .board-detail__grid {
