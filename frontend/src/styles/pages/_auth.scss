.auth-page {
  min-height: 100vh;
  display: flex;
  flex-direction: column;
  align-items: center;
  justify-content: flex-start;
  gap: clamp(2.5rem, 6vw, 3.5rem);
<<<<<<< HEAD
  padding: clamp(3rem, 6vw, 4.5rem) var(--shell-inline-padding, 1.5rem)
    clamp(3rem, 6vw, 5rem);
=======
  padding: clamp(3rem, 6vw, 4.5rem) var(--shell-inline-padding, 1.5rem) clamp(3rem, 6vw, 5rem);
>>>>>>> 71bba4f6
  background:
    radial-gradient(
      120% 120% at 0% 0%,
      color-mix(in srgb, var(--accent) 10%, transparent),
      transparent
    ),
    radial-gradient(
      120% 120% at 100% 100%,
      color-mix(in srgb, var(--accent-secondary) 10%, transparent),
      transparent
    ),
    linear-gradient(
      180deg,
      var(--surface),
      color-mix(in srgb, var(--surface-strong) 35%, transparent)
    );
}

.dark .auth-page {
  background:
    radial-gradient(
      120% 120% at 0% 0%,
      color-mix(in srgb, var(--accent) 16%, transparent),
      transparent
    ),
    radial-gradient(
      120% 120% at 100% 100%,
      color-mix(in srgb, var(--accent-secondary) 16%, transparent),
      transparent
    ),
    linear-gradient(
      180deg,
      color-mix(in srgb, var(--surface) 85%, transparent),
      color-mix(in srgb, var(--surface-strong) 55%, transparent)
    );
}

.auth-page__container {
<<<<<<< HEAD
  width: min(1100px, 100%);
=======
  width: min(1040px, 100%);
>>>>>>> 71bba4f6
  display: flex;
  flex-direction: column;
  align-items: center;
  gap: clamp(2rem, 5vw, 3rem);
<<<<<<< HEAD
  padding-inline: clamp(1.5rem, 4vw, 3rem);
=======
>>>>>>> 71bba4f6
}

.auth-page__grid {
  display: flex;
  flex-direction: column;
<<<<<<< HEAD
  align-items: center;
  gap: clamp(2rem, 5vw, 3rem);
  width: min(80rem, 100%);
  margin-inline: auto;
}

@media (min-width: 62rem) {
  .auth-page__grid {
    flex-direction: row;
    justify-content: center;
    align-items: stretch;
    gap: clamp(2.5rem, 6vw, 4rem);
  }
=======
  gap: clamp(2rem, 5vw, 3rem);
  align-items: center;
  width: min(48rem, 100%);
  margin-inline: auto;
>>>>>>> 71bba4f6
}

.auth-card {
  position: relative;
  overflow: hidden;
  backdrop-filter: blur(10px);
<<<<<<< HEAD
  width: min(44rem, 100%);
  margin: 0;
}

@media (min-width: 62rem) {
  .auth-card {
    flex: 0 1 clamp(30rem, 42vw, 38rem);
  }
=======
  width: min(40rem, 100%);
>>>>>>> 71bba4f6
}

.auth-page app-page-header .page-header {
  justify-items: center;
  text-align: center;
}

.auth-page app-page-header .page-header__content {
  justify-items: center;
  text-align: center;
}

@media (min-width: 64rem) {
  .auth-page app-page-header .page-header {
    grid-template-columns: minmax(0, 1fr);
  }
}

.auth-card::after {
  content: '';
  position: absolute;
  inset: 1.5rem auto auto 1.5rem;
  width: 6rem;
  height: 6rem;
  border-radius: var(--radius-lg);
  background: radial-gradient(
    circle at top,
    color-mix(in srgb, var(--accent) 12%, transparent),
    transparent
  );
  opacity: 0.5;
  pointer-events: none;
}

.auth-card--register::after {
  background: radial-gradient(
    circle at top,
    color-mix(in srgb, var(--success) 16%, transparent),
    transparent
  );
}

.auth-card--login {
  border-top: 4px solid color-mix(in srgb, var(--accent) 32%, transparent);
}

.auth-card--register {
  border-top: 4px solid color-mix(in srgb, var(--success) 38%, transparent);
}

.auth-card__header {
  display: flex;
  align-items: center;
  gap: 0.75rem;
}

.auth-card__badge {
  display: inline-flex;
  align-items: center;
  justify-content: center;
  padding: 0.35rem 0.85rem;
  border-radius: 9999px;
  border: 1px solid color-mix(in srgb, var(--accent) 35%, transparent);
  background: color-mix(in srgb, var(--accent) 12%, transparent);
  color: color-mix(in srgb, var(--accent) 85%, var(--text-secondary));
  font-size: 0.75rem;
  font-weight: 600;
  letter-spacing: 0.1em;
  text-transform: uppercase;
}

.auth-card__badge--accent {
  border-color: color-mix(in srgb, var(--success) 35%, transparent);
  background: color-mix(in srgb, var(--success) 12%, transparent);
  color: color-mix(in srgb, var(--success-strong) 85%, var(--text-secondary));
}

.auth-card__title {
  margin: 0;
  font-size: 2rem;
  font-weight: 600;
  color: var(--text-primary);
}

.auth-card__subtitle {
  margin: 0;
  color: var(--text-muted);
  font-size: 0.95rem;
  line-height: 1.7;
}

.auth-card__hints {
  margin: 0;
  padding: 0;
  list-style: none;
  display: grid;
  gap: 0.35rem;
  font-size: 0.82rem;
  color: var(--text-muted);
}

.auth-card__hints li {
  position: relative;
  padding-left: 1.2rem;
}

.auth-card__hints li::before {
  content: '';
  position: absolute;
  left: 0;
  top: 0.35rem;
  width: 0.45rem;
  height: 0.45rem;
  border-radius: 9999px;
  background: color-mix(in srgb, var(--accent) 65%, transparent);
}

.auth-card--register .auth-card__hints li::before {
  background: color-mix(in srgb, var(--success) 65%, transparent);
}

.auth-form {
  margin-top: 1.5rem;
  display: flex;
  flex-direction: column;
  gap: 1.25rem;
}

.auth-actions {
  display: flex;
  flex-direction: column;
  gap: 1.25rem;
}

.auth-button {
  display: inline-flex;
  align-items: center;
  justify-content: center;
  border-radius: 1rem;
  padding: 0.85rem 1.25rem;
  font-size: 0.95rem;
  font-weight: 600;
  box-shadow: none;
  transition:
    transform 150ms ease,
    filter 150ms ease;
}

.auth-button:hover:not(:disabled) {
  transform: translateY(-1px);
  filter: brightness(1.05);
}

.auth-button:disabled {
  cursor: not-allowed;
  opacity: 0.6;
}<|MERGE_RESOLUTION|>--- conflicted
+++ resolved
@@ -5,12 +5,8 @@
   align-items: center;
   justify-content: flex-start;
   gap: clamp(2.5rem, 6vw, 3.5rem);
-<<<<<<< HEAD
   padding: clamp(3rem, 6vw, 4.5rem) var(--shell-inline-padding, 1.5rem)
     clamp(3rem, 6vw, 5rem);
-=======
-  padding: clamp(3rem, 6vw, 4.5rem) var(--shell-inline-padding, 1.5rem) clamp(3rem, 6vw, 5rem);
->>>>>>> 71bba4f6
   background:
     radial-gradient(
       120% 120% at 0% 0%,
@@ -49,25 +45,17 @@
 }
 
 .auth-page__container {
-<<<<<<< HEAD
   width: min(1100px, 100%);
-=======
-  width: min(1040px, 100%);
->>>>>>> 71bba4f6
   display: flex;
   flex-direction: column;
   align-items: center;
   gap: clamp(2rem, 5vw, 3rem);
-<<<<<<< HEAD
   padding-inline: clamp(1.5rem, 4vw, 3rem);
-=======
->>>>>>> 71bba4f6
 }
 
 .auth-page__grid {
   display: flex;
   flex-direction: column;
-<<<<<<< HEAD
   align-items: center;
   gap: clamp(2rem, 5vw, 3rem);
   width: min(80rem, 100%);
@@ -81,19 +69,12 @@
     align-items: stretch;
     gap: clamp(2.5rem, 6vw, 4rem);
   }
-=======
-  gap: clamp(2rem, 5vw, 3rem);
-  align-items: center;
-  width: min(48rem, 100%);
-  margin-inline: auto;
->>>>>>> 71bba4f6
 }
 
 .auth-card {
   position: relative;
   overflow: hidden;
   backdrop-filter: blur(10px);
-<<<<<<< HEAD
   width: min(44rem, 100%);
   margin: 0;
 }
@@ -102,9 +83,6 @@
   .auth-card {
     flex: 0 1 clamp(30rem, 42vw, 38rem);
   }
-=======
-  width: min(40rem, 100%);
->>>>>>> 71bba4f6
 }
 
 .auth-page app-page-header .page-header {
