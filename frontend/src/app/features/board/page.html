--- conflicted
+++ resolved
@@ -2,7 +2,6 @@
   <app-page-header
     eyebrow="Workspace Board"
     title="カード管理ボード"
-<<<<<<< HEAD
     description="ステータスやラベルでタスクを俯瞰し、サブタスクはステータス別ボードでドラッグ＆ドロップ更新できます。"
   >
     <div appPageHeaderActions class="board-page__header-actions">
@@ -40,67 +39,6 @@
         <a
           routerLink="/profile/evaluations"
           class="button button--secondary button--pill board-summary__link"
-=======
-    description="ステータスやラベルで整理されたカードを俯瞰し、AI の提案を取り込みながら日々の進捗を調整します。"
-  >
-    <div appPageHeaderActions class="board-page__header-actions">
-      <a routerLink="/input" class="button button--primary board-page__primary-action">
-        AIでタスク起票
-      </a>
-      @if (filtersSignal(); as filters) {
-        <div class="board-page__header-chip-group" aria-label="現在のフィルター">
-          <span class="surface-pill board-page__header-chip">
-            {{ filters.search || '検索なし' }}
-          </span>
-          <span class="surface-pill board-page__header-chip">
-            タスク: {{ groupingLabelSignal() }}
-          </span>
-          <span class="surface-pill board-page__header-chip">
-            サブタスク: ステータス別
-          </span>
-          <span class="surface-pill board-page__header-chip">
-            クイック: {{ quickFilterSummarySignal() }}
-          </span>
-        </div>
-      }
-    </div>
-  </app-page-header>
-
-  <div class="page-grid page-grid--two board-page__overview">
-    @if (summarySignal(); as summary) {
-      <section class="page-panel surface-panel board-summary">
-        <header class="board-summary__header">
-          <p class="board-summary__eyebrow">進捗状況</p>
-          <p class="board-summary__value">
-            <span class="board-summary__value-number">{{ summary.progressRatio }}</span>
-            <span class="board-summary__value-unit">% 完了</span>
-          </p>
-          <p class="board-summary__description">
-            直近のカード進捗とメトリクスのサマリーです。
-          </p>
-        </header>
-        <dl class="board-summary__metrics">
-          <div class="board-summary__metric">
-            <dt>完了カード</dt>
-            <dd>{{ summary.doneCards }}</dd>
-          </div>
-          <div class="board-summary__metric">
-            <dt>総カード数</dt>
-            <dd>{{ summary.totalCards }}</dd>
-          </div>
-          <div class="board-summary__metric">
-            <dt>アクティブラベル</dt>
-            <dd>{{ summary.activeLabels }}</dd>
-          </div>
-        </dl>
-        <div
-          class="board-summary__progress"
-          role="progressbar"
-          [attr.aria-valuenow]="summary.progressRatio"
-          aria-valuemin="0"
-          aria-valuemax="100"
-          aria-label="カード完了率"
->>>>>>> bdf3a6d8
         >
           <div class="board-summary__progress-track">
             <div class="board-summary__progress-fill" [style.width.%]="summary.progressRatio"></div>
@@ -122,7 +60,6 @@
         </a>
       </section>
     }
-<<<<<<< HEAD
     <div class="flex h-full min-w-0 flex-col gap-4">
       <section class="surface-panel page-panel board-filters">
         <div class="board-filters__grid page-grid page-grid--two">
@@ -273,150 +210,6 @@
                       "
                       [class.board-card--compact]="isCardResolved(card)"
                       [class.board-card--active]="isActiveCard(card.id)"
-=======
-
-    <section class="page-panel surface-panel board-controls" aria-label="ボードフィルター">
-      <div class="board-controls__form">
-        <label class="form-field board-controls__search-field">
-          <span class="form-field__label">カードを検索</span>
-          <div class="board-controls__search">
-            <span class="board-controls__search-icon" aria-hidden="true">
-              <svg
-                class="h-4 w-4"
-                viewBox="0 0 24 24"
-                fill="none"
-                stroke="currentColor"
-                stroke-width="2"
-                stroke-linecap="round"
-                stroke-linejoin="round"
-              >
-                <circle cx="11" cy="11" r="7" />
-                <path d="M20 20L16.5 16.5" />
-              </svg>
-            </span>
-            <input
-              type="search"
-              class="form-control board-controls__search-input"
-              placeholder="キーワードでカードを検索"
-              [value]="searchForm.controls.search.value()"
-              (input)="updateSearch($any($event.target).value)"
-            />
-          </div>
-        </label>
-
-        <div class="board-controls__group" role="group" aria-label="表示形式">
-          <span class="form-field__label">表示形式</span>
-          <div class="board-controls__toggle-group">
-            <button
-              type="button"
-              class="button button--pill board-controls__toggle"
-              [class.is-active]="groupingSignal() === 'status'"
-              [attr.aria-pressed]="groupingSignal() === 'status'"
-              (click)="selectGrouping('status')"
-            >
-              ステータス別
-            </button>
-            <button
-              type="button"
-              class="button button--pill board-controls__toggle"
-              [class.is-active]="groupingSignal() === 'label'"
-              [attr.aria-pressed]="groupingSignal() === 'label'"
-              (click)="selectGrouping('label')"
-            >
-              ラベル別
-            </button>
-          </div>
-        </div>
-
-        <div class="board-controls__group" aria-label="クイックフィルター">
-          <div class="board-controls__quick-header">
-            <span class="form-field__label">クイックフィルター</span>
-            <button
-              type="button"
-              class="button button--ghost button--pill board-controls__clear"
-              (click)="clearFilters()"
-            >
-              フィルターをクリア
-            </button>
-          </div>
-          <div class="board-controls__quick-list">
-            @for (filter of quickFilters; track filter.id) {
-              <button
-                type="button"
-                class="surface-pill board-controls__quick-button"
-                [class.board-controls__quick-button--active]="isQuickFilterActive(filter.id)"
-                [attr.aria-pressed]="isQuickFilterActive(filter.id)"
-                [title]="filter.description"
-                (click)="toggleQuickFilter(filter.id)"
-              >
-                {{ filter.label }}
-              </button>
-            }
-          </div>
-        </div>
-      </div>
-    </section>
-  </div>
-
-  <div class="app-alert app-alert--notice board-page__hint">
-    タスクはステータスまたはラベルで整理でき、サブタスクはステータス別ボードでドラッグ＆ドロップ更新できます。
-    選択したタスクに紐づくサブタスクは自動でハイライトされます。
-  </div>
-
-  <section class="page-section board-page__section board-page__cards">
-    <div class="page-section__header">
-      <h3 class="page-section__title">タスクボード</h3>
-      <p class="page-section__subtitle">
-        ステータスに沿ってカードを並べ替え、優先度や担当を素早く確認します。
-      </p>
-    </div>
-    <div class="board-columns" cdkDropListGroup>
-      @for (column of columnsSignal(); track column.id) {
-        <section
-          class="board-column"
-          cdkDropList
-          [cdkDropListData]="column.cards"
-          [cdkDropListDisabled]="groupingSignal() !== 'status'"
-          (cdkDropListDropped)="handleDrop(column.id, $event)"
-        >
-          <header class="board-column__header">
-            <div>
-              <p class="board-column__eyebrow">{{ column.id }}</p>
-              <h3 class="board-column__title" [style.color]="columnAccent(column)">
-                {{ column.title }}
-              </h3>
-            </div>
-            <span class="surface-pill board-column__count">{{ column.count }} 件</span>
-          </header>
-          <div class="board-card-list">
-            @if (column.cards.length === 0) {
-              <p class="board-empty">
-                カードがありません。
-                {{ groupingSignal() === 'status' ? 'ここにカードをドラッグすると移動できます。' : '' }}
-              </p>
-            } @else {
-              @for (cardId of column.cards; track cardId) {
-                @if (cardsByIdSignal().get(cardId); as card) {
-                  <article
-                    class="board-card surface-card"
-                    cdkDrag
-                    [cdkDragData]="card.id"
-                    [cdkDragDisabled]="groupingSignal() !== 'status'"
-                    [style.borderColor]="statusColor(card.statusId) + '55'"
-                    [style.background]="
-                      'linear-gradient(180deg, '
-                      + statusColor(card.statusId)
-                      + '18 0%, var(--surface-card) 55%, var(--surface-card-muted) 100%)'
-                    "
-                    [class.board-card--compact]="isCardResolved(card)"
-                    [class.board-card--active]="isActiveCard(card.id)"
-                  >
-                    <button
-                      type="button"
-                      class="board-card__select"
-                      (click)="openCard(card.id)"
-                      [attr.aria-pressed]="isActiveCard(card.id)"
->>>>>>> bdf3a6d8
                     >
                       <div class="board-card__body">
                         <div class="board-card__header">
@@ -448,7 +241,6 @@
                             }
                           </div>
                         }
-<<<<<<< HEAD
                       </button>
                       @if (!isCardResolved(card) && groupingSignal() !== 'status') {
                         <div class="board-card__actions flex flex-wrap gap-2 text-xs">
@@ -547,20 +339,6 @@
                         }
                         @if (subtask.estimateHours) {
                           <span>工数: {{ subtask.estimateHours }}h</span>
-=======
-                      </div>
-                    </button>
-                    @if (!isCardResolved(card) && groupingSignal() !== 'status') {
-                      <div class="board-card__actions">
-                        @for (status of statusesSignal(); track status.id) {
-                          <button
-                            type="button"
-                            class="surface-pill board-card__action"
-                            (click)="moveCard(card.id, status.id)"
-                          >
-                            {{ status.name }}
-                          </button>
->>>>>>> bdf3a6d8
                         }
                       </div>
                     }
@@ -890,13 +668,8 @@
               }
             </ul>
             <form class="subtask-editor__form" (submit)="addSubtask($event)">
-<<<<<<< HEAD
               <h5 class="text-sm font-semibold text-on-surface">サブタスクを追加</h5>
               <div class="subtask-editor__grid subtask-editor__grid--compact">
-=======
-              <h5 class="subtask-editor__form-title">サブタスクを追加</h5>
-              <div class="subtask-editor__grid">
->>>>>>> bdf3a6d8
                 <label class="subtask-editor__field">
                   <span class="subtask-editor__field-label">タイトル</span>
                   <input
@@ -919,7 +692,6 @@
                     }
                   </select>
                 </label>
-<<<<<<< HEAD
                 <label class="subtask-editor__field">
                   <span class="subtask-editor__field-label">担当者</span>
                   <input
@@ -944,8 +716,6 @@
                     "
                   />
                 </label>
-=======
->>>>>>> bdf3a6d8
               </div>
               <div class="subtask-editor__actions">
                 <button
