import { ChangeDetectionStrategy, Component, computed, effect, inject } from '@angular/core';
import { CommonModule } from '@angular/common';
import { CdkDragDrop, DragDropModule } from '@angular/cdk/drag-drop';

import { WorkspaceStore } from '@core/state/workspace-store';
import {
  BoardColumnView,
  BoardGrouping,
  BoardQuickFilter,
  Card,
  Label,
  Status,
  Subtask,
  TemplateFieldVisibility,
  DEFAULT_TEMPLATE_FIELDS,
} from '@core/models';
import { createSignalForm } from '@lib/forms/signal-forms';

const DEFAULT_STATUS_COLOR = '#94a3b8';

interface QuickFilterOption {
  readonly id: BoardQuickFilter;
  readonly label: string;
  readonly description: string;
}

const QUICK_FILTER_OPTIONS: readonly QuickFilterOption[] = [
  {
    id: 'myAssignments',
    label: '自分の担当',
    description: 'ワークスペースのデフォルト担当者に割り当てられたカードだけを表示します。',
  },
  {
    id: 'dueSoon',
    label: '期限が近い',
    description: '期限日が7日以内、または直近で期限切れのカードを抽出します。',
  },
  {
    id: 'recentlyCreated',
    label: '最近作成',
    description: '直近14日以内に作成された新しいカードだけを表示します。',
  },
  {
    id: 'highPriority',
    label: '重要タスク',
    description: '優先度が高または緊急に設定されたカードに絞り込みます。',
  },
  {
    id: 'noAssignee',
    label: '担当未設定',
    description: '担当者がまだ割り当てられていないカードを見つけます。',
  },
];

const QUICK_FILTER_LABEL_LOOKUP = new Map(
  QUICK_FILTER_OPTIONS.map((option) => [option.id, option.label] as const),
);

type SubtaskStatus = Subtask['status'];

interface SubtaskStatusMeta {
  readonly id: SubtaskStatus;
  readonly title: string;
  readonly accent: string;
}

interface SubtaskCardView {
  readonly id: string;
  readonly title: string;
  readonly parentId: string;
  readonly parentTitle: string;
  readonly parentLabels: readonly string[];
  readonly status: SubtaskStatus;
  readonly assignee?: string;
  readonly estimateHours?: number;
  readonly highlight: boolean;
  readonly isCompact: boolean;
}

interface SubtaskColumnView {
  readonly id: SubtaskStatus;
  readonly title: string;
  readonly accent: string;
  readonly subtasks: readonly SubtaskCardView[];
}

const SUBTASK_STATUS_META: readonly SubtaskStatusMeta[] = [
  { id: 'todo', title: '未着手', accent: '#94a3b8' },
  { id: 'in-progress', title: '進行中', accent: '#2563eb' },
  { id: 'done', title: '完了', accent: '#16a34a' },
  { id: 'non-issue', title: 'NonIssue', accent: '#f59e0b' },
];

const RESOLVED_SUBTASK_STATUSES = new Set<SubtaskStatus>(['done', 'non-issue']);

/**
 * Board page rendering grouped task cards with filtering controls.
 */
@Component({
  selector: 'app-board-page',
  standalone: true,
  imports: [CommonModule, DragDropModule],
  templateUrl: './page.html',
  styleUrl: './page.scss',
  changeDetection: ChangeDetectionStrategy.OnPush,
})
export class BoardPage {
  private readonly workspace = inject(WorkspaceStore);

  public readonly summarySignal = this.workspace.summary;
  public readonly groupingSignal = this.workspace.grouping;
  public readonly groupingLabelSignal = computed(() =>
    this.groupingSignal() === 'status' ? 'ステータス別' : 'ラベル別',
  );
  public readonly columnsSignal = this.workspace.boardColumns;
  public readonly filtersSignal = this.workspace.filters;
  public readonly filteredCardsSignal = this.workspace.filteredCards;
  public readonly statusesSignal = computed(() => this.workspace.settings().statuses);
  public readonly labelsSignal = computed(() => this.workspace.settings().labels);
  public readonly templatesSignal = computed(() => this.workspace.settings().templates);
  public readonly quickFilters = QUICK_FILTER_OPTIONS;

  public readonly cardsByIdSignal = computed<ReadonlyMap<string, Card>>(() => {
    const lookup = new Map<string, Card>();
    for (const card of this.workspace.cards()) {
      lookup.set(card.id, card);
    }
    return lookup;
  });

  public readonly templateVisibilityByIdSignal = computed<ReadonlyMap<string, TemplateFieldVisibility>>(() => {
    const lookup = new Map<string, TemplateFieldVisibility>();
    for (const template of this.templatesSignal()) {
      lookup.set(template.id, template.fieldVisibility);
    }
    return lookup;
  });

  public readonly labelsByIdSignal = computed<ReadonlyMap<string, Label>>(() => {
    const lookup = new Map<string, Label>();
    for (const label of this.labelsSignal()) {
      lookup.set(label.id, label);
    }
    return lookup;
  });

  public readonly statusesByIdSignal = computed<ReadonlyMap<string, Status>>(() => {
    const lookup = new Map<string, Status>();
    for (const status of this.statusesSignal()) {
      lookup.set(status.id, status);
    }
    return lookup;
  });

  public readonly isSubtaskResolved = (subtask: Subtask): boolean =>
    RESOLVED_SUBTASK_STATUSES.has(subtask.status);

  public readonly isCardResolved = (card: Card): boolean =>
    card.subtasks.length > 0 && card.subtasks.every((task) => this.isSubtaskResolved(task));

  public readonly subtaskColumnsSignal = computed<SubtaskColumnView[]>(() => {
    const cards = this.filteredCardsSignal();
    const selectedCardId = this.workspace.selectedCardId();

    return SUBTASK_STATUS_META.map((meta) => {
      const subtasks: SubtaskCardView[] = [];

      for (const card of cards) {
        for (const subtask of card.subtasks) {
          if (subtask.status !== meta.id) {
            continue;
          }

          subtasks.push({
            id: subtask.id,
            title: subtask.title,
            parentId: card.id,
            parentTitle: card.title,
            parentLabels: card.labelIds,
            status: subtask.status,
            assignee: subtask.assignee,
            estimateHours: subtask.estimateHours,
            highlight: card.id === selectedCardId,
            isCompact: this.isSubtaskResolved(subtask),
          });
        }
      }

      return {
        id: meta.id,
        title: meta.title,
        accent: meta.accent,
        subtasks,
      } satisfies SubtaskColumnView;
    });
  });

  public readonly searchForm = createSignalForm({ search: '' });

<<<<<<< HEAD
  public readonly quickFilterSummarySignal = computed(() => {
    const active = this.filtersSignal().quickFilters;
    if (active.length === 0) {
      return 'なし';
    }

    return active
      .map((id) => QUICK_FILTER_LABEL_LOOKUP.get(id) ?? id)
      .join(', ');
=======
  private lastSelectedCardId: string | null = null;

  public readonly commentForm = createSignalForm({
    author: '',
    message: '',
  });

  public readonly isCommentFormValid = computed(() => {
    const value = this.commentForm.value();
    return value.author.trim().length > 0 && value.message.trim().length > 0;
>>>>>>> a2084f26
  });

  /**
   * Applies a text search filter to the board.
   *
   * @param value - User provided keyword.
   */
  public readonly updateSearch = (value: string): void => {
    this.searchForm.controls.search.setValue(value);
    this.workspace.updateFilters({ search: value });
  };

  /**
   * Clears all board filters.
   */
  public readonly clearFilters = (): void => {
    this.searchForm.reset({ search: '' });
    this.workspace.resetFilters();
  };

  public readonly toggleQuickFilter = (filter: BoardQuickFilter): void => {
    const current = new Set(this.filtersSignal().quickFilters);
    if (current.has(filter)) {
      current.delete(filter);
    } else {
      current.add(filter);
    }

    this.workspace.updateFilters({ quickFilters: Array.from(current) });
  };

  public readonly isQuickFilterActive = (filter: BoardQuickFilter): boolean =>
    this.filtersSignal().quickFilters.includes(filter);

  public readonly selectGrouping = (grouping: BoardGrouping): void => {
    this.workspace.setGrouping(grouping);
  };

  /**
   * Opens the card detail drawer by storing selection state.
   *
   * @param cardId - Identifier for the selected card or null to close.
   */
  public readonly openCard = (cardId: string | null): void => {
    this.workspace.selectCard(cardId);
  };

  /**
   * Updates the status of a card from the inline menu.
   *
   * @param cardId - Card identifier to update.
   * @param statusId - New status value.
   */
  public readonly moveCard = (cardId: string, statusId: string): void => {
    this.workspace.updateCardStatus(cardId, statusId);
  };

  public readonly handleDrop = (columnId: string, event: CdkDragDrop<readonly string[]>): void => {
    if (this.groupingSignal() !== 'status') {
      return;
    }

    if (event.previousContainer === event.container) {
      return;
    }

    const cardId = event.item.data as string | undefined;
    if (!cardId) {
      return;
    }

    this.moveCard(cardId, columnId);
  };

  public readonly handleSubtaskDrop = (
    status: SubtaskStatus,
    event: CdkDragDrop<readonly SubtaskCardView[]>,
  ): void => {
    if (event.previousContainer === event.container) {
      return;
    }

    const data = event.item.data as SubtaskCardView | undefined;
    if (!data || data.status === status) {
      return;
    }

    this.workspace.updateSubtaskStatus(data.parentId, data.id, status);
  };

  public readonly selectedCardSignal = this.workspace.selectedCard;

  private readonly resetCommentFormEffect = effect(() => {
    const active = this.selectedCardSignal();
    const nextId = active?.id ?? null;
    if (nextId === this.lastSelectedCardId) {
      return;
    }

    this.lastSelectedCardId = nextId;
    this.commentForm.reset({
      author: active?.assignee ?? '',
      message: '',
    });
  });

  public readonly saveComment = (event: Event): void => {
    event.preventDefault();

    const active = this.selectedCardSignal();
    if (!active || !this.isCommentFormValid()) {
      return;
    }

    const snapshot = this.commentForm.value();
    const author = snapshot.author.trim();
    const message = snapshot.message.trim();

    this.workspace.addComment(active.id, { author, message });

    this.commentForm.reset({
      author,
      message: '',
    });
  };

  public readonly isActiveCard = (cardId: string): boolean =>
    this.workspace.selectedCardId() === cardId;

  public readonly statusColor = (statusId: string): string => {
    const status = this.statusesByIdSignal().get(statusId);
    return status?.color ?? DEFAULT_STATUS_COLOR;
  };

  public readonly cardFieldVisibility = (card: Card): TemplateFieldVisibility => {
    if (!card.templateId) {
      return DEFAULT_TEMPLATE_FIELDS;
    }

    return this.templateVisibilityByIdSignal().get(card.templateId) ?? DEFAULT_TEMPLATE_FIELDS;
  };

  public readonly columnAccent = (column: BoardColumnView): string => column.accent;

  public readonly statusName = (statusId: string): string => {
    const status = this.statusesByIdSignal().get(statusId);
    return status ? status.name : statusId;
  };

  public readonly labelName = (labelId: string): string => {
    const label = this.labelsByIdSignal().get(labelId);
    return label ? label.name : labelId;
  };

  public readonly isLabelApplied = (card: Card, labelId: string): boolean =>
    card.labelIds.includes(labelId);

  public readonly handleLabelToggle = (
    card: Card,
    labelId: string,
    checked: boolean,
  ): void => {
    const labels = new Set(card.labelIds);
    if (checked) {
      labels.add(labelId);
    } else {
      labels.delete(labelId);
    }
    this.workspace.updateCardLabels(card.id, Array.from(labels));
  };
}<|MERGE_RESOLUTION|>--- conflicted
+++ resolved
@@ -197,7 +197,6 @@
 
   public readonly searchForm = createSignalForm({ search: '' });
 
-<<<<<<< HEAD
   public readonly quickFilterSummarySignal = computed(() => {
     const active = this.filtersSignal().quickFilters;
     if (active.length === 0) {
@@ -207,18 +206,6 @@
     return active
       .map((id) => QUICK_FILTER_LABEL_LOOKUP.get(id) ?? id)
       .join(', ');
-=======
-  private lastSelectedCardId: string | null = null;
-
-  public readonly commentForm = createSignalForm({
-    author: '',
-    message: '',
-  });
-
-  public readonly isCommentFormValid = computed(() => {
-    const value = this.commentForm.value();
-    return value.author.trim().length > 0 && value.message.trim().length > 0;
->>>>>>> a2084f26
   });
 
   /**
