import { ChangeDetectionStrategy, Component, computed, inject } from '@angular/core';
import { CommonModule } from '@angular/common';
import { CdkDragDrop, DragDropModule } from '@angular/cdk/drag-drop';

import { WorkspaceStore } from '@core/state/workspace-store';
<<<<<<< HEAD
import { BoardColumnView, BoardGrouping, Card, Label, Status, Subtask } from '@core/models';
=======
import { BoardColumnView, Card, Label, Status, Subtask, TemplateFieldVisibility } from '@core/models';
>>>>>>> 9c526432
import { createSignalForm } from '@lib/forms/signal-forms';

const DEFAULT_STATUS_COLOR = '#94a3b8';

<<<<<<< HEAD
=======
const DEFAULT_TEMPLATE_FIELDS: TemplateFieldVisibility = {
  showStoryPoints: true,
  showDueDate: true,
  showAssignee: true,
  showConfidence: true,
};

>>>>>>> 9c526432
type SubtaskStatus = Subtask['status'];

interface SubtaskStatusMeta {
  readonly id: SubtaskStatus;
  readonly title: string;
  readonly accent: string;
}

interface SubtaskCardView {
  readonly id: string;
  readonly title: string;
  readonly parentId: string;
  readonly parentTitle: string;
  readonly parentLabels: readonly string[];
  readonly status: SubtaskStatus;
  readonly assignee?: string;
  readonly estimateHours?: number;
  readonly highlight: boolean;
  readonly isCompact: boolean;
}

interface SubtaskColumnView {
  readonly id: SubtaskStatus;
  readonly title: string;
  readonly accent: string;
  readonly subtasks: readonly SubtaskCardView[];
}

const SUBTASK_STATUS_META: readonly SubtaskStatusMeta[] = [
  { id: 'todo', title: '未着手', accent: '#94a3b8' },
  { id: 'in-progress', title: '進行中', accent: '#2563eb' },
  { id: 'done', title: '完了', accent: '#16a34a' },
  { id: 'non-issue', title: 'NonIssue', accent: '#f59e0b' },
];

const RESOLVED_SUBTASK_STATUSES = new Set<SubtaskStatus>(['done', 'non-issue']);

/**
 * Board page rendering grouped task cards with filtering controls.
 */
@Component({
  selector: 'app-board-page',
  standalone: true,
  imports: [CommonModule, DragDropModule],
  templateUrl: './page.html',
  styleUrl: './page.scss',
  changeDetection: ChangeDetectionStrategy.OnPush,
})
export class BoardPage {
  private readonly workspace = inject(WorkspaceStore);

  public readonly summarySignal = this.workspace.summary;
  public readonly groupingSignal = this.workspace.grouping;
  public readonly groupingLabelSignal = computed(() =>
    this.groupingSignal() === 'status' ? 'ステータス別' : 'ラベル別',
  );
  public readonly columnsSignal = this.workspace.boardColumns;
  public readonly filtersSignal = this.workspace.filters;
  public readonly filteredCardsSignal = this.workspace.filteredCards;
  public readonly statusesSignal = computed(() => this.workspace.settings().statuses);
  public readonly labelsSignal = computed(() => this.workspace.settings().labels);
  public readonly templatesSignal = computed(() => this.workspace.settings().templates);

  public readonly cardsByIdSignal = computed<ReadonlyMap<string, Card>>(() => {
    const lookup = new Map<string, Card>();
    for (const card of this.workspace.cards()) {
      lookup.set(card.id, card);
    }
    return lookup;
  });

  public readonly templateVisibilityByIdSignal = computed<ReadonlyMap<string, TemplateFieldVisibility>>(() => {
    const lookup = new Map<string, TemplateFieldVisibility>();
    for (const template of this.templatesSignal()) {
      lookup.set(template.id, template.fieldVisibility);
    }
    return lookup;
  });

  public readonly labelsByIdSignal = computed<ReadonlyMap<string, Label>>(() => {
    const lookup = new Map<string, Label>();
    for (const label of this.labelsSignal()) {
      lookup.set(label.id, label);
    }
    return lookup;
  });

  public readonly statusesByIdSignal = computed<ReadonlyMap<string, Status>>(() => {
    const lookup = new Map<string, Status>();
    for (const status of this.statusesSignal()) {
      lookup.set(status.id, status);
    }
    return lookup;
  });

  public readonly isSubtaskResolved = (subtask: Subtask): boolean =>
    RESOLVED_SUBTASK_STATUSES.has(subtask.status);
<<<<<<< HEAD

  public readonly isCardResolved = (card: Card): boolean =>
    card.subtasks.length > 0 && card.subtasks.every((task) => this.isSubtaskResolved(task));

  public readonly subtaskColumnsSignal = computed<SubtaskColumnView[]>(() => {
    const cards = this.filteredCardsSignal();
    const selectedCardId = this.workspace.selectedCardId();

    return SUBTASK_STATUS_META.map((meta) => {
      const subtasks: SubtaskCardView[] = [];

      for (const card of cards) {
        for (const subtask of card.subtasks) {
          if (subtask.status !== meta.id) {
            continue;
          }

          subtasks.push({
            id: subtask.id,
            title: subtask.title,
            parentId: card.id,
            parentTitle: card.title,
            parentLabels: card.labelIds,
            status: subtask.status,
            assignee: subtask.assignee,
            estimateHours: subtask.estimateHours,
            highlight: card.id === selectedCardId,
            isCompact: this.isSubtaskResolved(subtask),
          });
        }
      }

      return {
        id: meta.id,
        title: meta.title,
        accent: meta.accent,
        subtasks,
      } satisfies SubtaskColumnView;
    });
  });

  public readonly searchForm = createSignalForm({ search: '' });
=======
>>>>>>> 9c526432

  public readonly isCardResolved = (card: Card): boolean =>
    card.subtasks.length > 0 && card.subtasks.every((task) => this.isSubtaskResolved(task));

  public readonly subtaskColumnsSignal = computed<SubtaskColumnView[]>(() => {
    const cards = this.filteredCardsSignal();
    const selectedCardId = this.workspace.selectedCardId();

    return SUBTASK_STATUS_META.map((meta) => {
      const subtasks: SubtaskCardView[] = [];

      for (const card of cards) {
        for (const subtask of card.subtasks) {
          if (subtask.status !== meta.id) {
            continue;
          }

          subtasks.push({
            id: subtask.id,
            title: subtask.title,
            parentId: card.id,
            parentTitle: card.title,
            parentLabels: card.labelIds,
            status: subtask.status,
            assignee: subtask.assignee,
            estimateHours: subtask.estimateHours,
            highlight: card.id === selectedCardId,
            isCompact: this.isSubtaskResolved(subtask),
          });
        }
      }

      return {
        id: meta.id,
        title: meta.title,
        accent: meta.accent,
        subtasks,
      } satisfies SubtaskColumnView;
    });
  });

  public readonly searchForm = createSignalForm({ search: '' });

  /**
   * Applies a text search filter to the board.
   *
   * @param value - User provided keyword.
   */
  public readonly updateSearch = (value: string): void => {
    this.searchForm.controls.search.setValue(value);
    this.workspace.updateFilters({ search: value });
  };

  /**
   * Clears all board filters.
   */
  public readonly clearFilters = (): void => {
    this.searchForm.reset({ search: '' });
    this.workspace.resetFilters();
  };

  /**
   * Opens the card detail drawer by storing selection state.
   *
   * @param cardId - Identifier for the selected card or null to close.
   */
  public readonly openCard = (cardId: string | null): void => {
    this.workspace.selectCard(cardId);
  };

  /**
   * Updates the status of a card from the inline menu.
   *
   * @param cardId - Card identifier to update.
   * @param statusId - New status value.
   */
  public readonly moveCard = (cardId: string, statusId: string): void => {
    this.workspace.updateCardStatus(cardId, statusId);
  };

  public readonly handleDrop = (columnId: string, event: CdkDragDrop<readonly string[]>): void => {
    if (this.groupingSignal() !== 'status') {
      return;
    }

    if (event.previousContainer === event.container) {
      return;
    }

    const cardId = event.item.data as string | undefined;
    if (!cardId) {
      return;
    }

    this.moveCard(cardId, columnId);
  };

  public readonly handleSubtaskDrop = (
    status: SubtaskStatus,
    event: CdkDragDrop<readonly SubtaskCardView[]>,
  ): void => {
    if (event.previousContainer === event.container) {
      return;
    }

    const data = event.item.data as SubtaskCardView | undefined;
    if (!data || data.status === status) {
      return;
    }

    this.workspace.updateSubtaskStatus(data.parentId, data.id, status);
  };

  public readonly selectedCardSignal = this.workspace.selectedCard;

  public readonly isActiveCard = (cardId: string): boolean =>
    this.workspace.selectedCardId() === cardId;

  public readonly statusColor = (statusId: string): string => {
    const status = this.statusesByIdSignal().get(statusId);
    return status?.color ?? DEFAULT_STATUS_COLOR;
  };

  public readonly cardFieldVisibility = (card: Card): TemplateFieldVisibility => {
    if (!card.templateId) {
      return DEFAULT_TEMPLATE_FIELDS;
    }

    return this.templateVisibilityByIdSignal().get(card.templateId) ?? DEFAULT_TEMPLATE_FIELDS;
  };

  public readonly columnAccent = (column: BoardColumnView): string => column.accent;

  public readonly statusName = (statusId: string): string => {
    const status = this.statusesByIdSignal().get(statusId);
    return status ? status.name : statusId;
  };

  public readonly labelName = (labelId: string): string => {
    const label = this.labelsByIdSignal().get(labelId);
    return label ? label.name : labelId;
  };

  public readonly isLabelApplied = (card: Card, labelId: string): boolean =>
    card.labelIds.includes(labelId);

  public readonly handleLabelToggle = (
    card: Card,
    labelId: string,
    checked: boolean,
  ): void => {
    const labels = new Set(card.labelIds);
    if (checked) {
      labels.add(labelId);
    } else {
      labels.delete(labelId);
    }
    this.workspace.updateCardLabels(card.id, Array.from(labels));
  };
}<|MERGE_RESOLUTION|>--- conflicted
+++ resolved
@@ -3,25 +3,11 @@
 import { CdkDragDrop, DragDropModule } from '@angular/cdk/drag-drop';
 
 import { WorkspaceStore } from '@core/state/workspace-store';
-<<<<<<< HEAD
 import { BoardColumnView, BoardGrouping, Card, Label, Status, Subtask } from '@core/models';
-=======
-import { BoardColumnView, Card, Label, Status, Subtask, TemplateFieldVisibility } from '@core/models';
->>>>>>> 9c526432
 import { createSignalForm } from '@lib/forms/signal-forms';
 
 const DEFAULT_STATUS_COLOR = '#94a3b8';
 
-<<<<<<< HEAD
-=======
-const DEFAULT_TEMPLATE_FIELDS: TemplateFieldVisibility = {
-  showStoryPoints: true,
-  showDueDate: true,
-  showAssignee: true,
-  showConfidence: true,
-};
-
->>>>>>> 9c526432
 type SubtaskStatus = Subtask['status'];
 
 interface SubtaskStatusMeta {
@@ -119,7 +105,6 @@
 
   public readonly isSubtaskResolved = (subtask: Subtask): boolean =>
     RESOLVED_SUBTASK_STATUSES.has(subtask.status);
-<<<<<<< HEAD
 
   public readonly isCardResolved = (card: Card): boolean =>
     card.subtasks.length > 0 && card.subtasks.every((task) => this.isSubtaskResolved(task));
@@ -162,8 +147,6 @@
   });
 
   public readonly searchForm = createSignalForm({ search: '' });
-=======
->>>>>>> 9c526432
 
   public readonly isCardResolved = (card: Card): boolean =>
     card.subtasks.length > 0 && card.subtasks.every((task) => this.isSubtaskResolved(task));
