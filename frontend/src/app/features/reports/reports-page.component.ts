--- conflicted
+++ resolved
@@ -485,11 +485,7 @@
   }
 
   private createSubtaskGroup(subtask?: StatusReportProposalSubtask): FormGroup {
-<<<<<<< HEAD
-    const status = this.normalizeStatusForEditing(subtask?.status);
-=======
     const status = this.normalizeSubtaskStatusForEditing(subtask?.status);
->>>>>>> acf58a3b
     return this.fb.group({
       title: [subtask?.title ?? ''],
       description: [subtask?.description ?? ''],
@@ -517,8 +513,6 @@
     return index.get(normalized) ?? trimmed;
   }
 
-<<<<<<< HEAD
-=======
   private normalizeSubtaskStatusForEditing(status: string | null | undefined): string {
     if (!status) {
       return '';
@@ -561,7 +555,6 @@
     return resolved;
   }
 
->>>>>>> acf58a3b
   private buildCreatePayload(): StatusReportCreateRequest | null {
     const value = this.form.value;
     const sections = this.sections.controls
