<section class="daily-report-page">
  <div class="form-panel">
    <h1>日報・週報解析</h1>
    <form [formGroup]="form" (submit)="submit($event)" novalidate>
      <div class="field">
        <label for="tags">タグ</label>
        <input id="tags" type="text" formControlName="tags" placeholder="例: backend, 障害対応" />
        <small>カンマまたはスペース区切りで入力すると複数タグを追加できます。</small>
      </div>

      <div class="sections" formArrayName="sections">
        <h2>日報・週報セクション</h2>
        <div
          class="section"
          *ngFor="let section of sections.controls; index as index"
          [formGroupName]="index"
        >
          <div class="section-header">
            <h3>セクション {{ index + 1 }}</h3>
            <button type="button" class="remove" (click)="removeSection(index)" [disabled]="sections.length === 1">
              削除
            </button>
          </div>
          <label>タイトル</label>
          <input type="text" formControlName="title" placeholder="例: 対応内容" />
          <label>本文 <span aria-hidden="true">*</span></label>
          <textarea formControlName="body" rows="4" placeholder="重要な出来事や気づきを入力してください"></textarea>
        </div>
        <button type="button" class="add" (click)="addSection()">セクションを追加</button>
      </div>

      <div class="actions">
        <button type="submit" [disabled]="pending()">解析を実行</button>
      </div>

      <p class="feedback error" *ngIf="error() as errorMessage">{{ errorMessage }}</p>
      <p class="feedback success" *ngIf="successMessage() as successMessage">{{ successMessage }}</p>
    </form>
  </div>

  <div class="sidebar">
<<<<<<< HEAD
    <section class="report-list">
      <h2>登録済みの日報・週報</h2>
      <p class="empty" *ngIf="reports().length === 0">まだ登録された日報・週報はありません。</p>
      <ul>
        <li *ngFor="let report of reports(); trackBy: trackByReport">
          <button type="button" (click)="openReport(report.id)" [class.active]="detail()?.id === report.id">
            <span class="status" [attr.data-status]="report.status">{{ report.status }}</span>
            <span class="summary">{{ report.summary || '本文なし' }}</span>
            <span class="count">提案: {{ report.proposal_count }}</span>
          </button>
        </li>
      </ul>
    </section>
=======
    <p class="retention-note">解析結果は今回のカード作成のためだけに利用され、日報本文は保存されません。</p>
>>>>>>> 84abe3d7

    <section class="report-detail" *ngIf="detail() as active; else emptyState">
      <h2>解析結果</h2>
      <p class="status">ステータス: {{ active.status }}</p>
      <p class="failure" *ngIf="active.failure_reason">失敗理由: {{ active.failure_reason }}</p>

      <article class="content">
        <h3>日報・週報本文</h3>
        <div class="content-section" *ngFor="let section of active.sections; index as index">
          <h4>{{ section.title || ('セクション ' + (index + 1)) }}</h4>
          <p>{{ section.body }}</p>
        </div>
      </article>

      <article class="cards" *ngIf="active.cards.length > 0">
        <h3>生成されたタスク</h3>
        <div class="card" *ngFor="let card of active.cards">
          <header>
            <h4>{{ card.title }}</h4>
            <span class="priority">優先度: {{ card.priority || 'medium' }}</span>
          </header>
          <p class="summary">{{ card.summary }}</p>
          <ul class="subtasks" *ngIf="card.subtasks.length > 0">
            <li *ngFor="let subtask of card.subtasks">{{ subtask.title }}</li>
          </ul>
        </div>
      </article>

      <article class="proposals" *ngIf="active.cards.length === 0 && active.pending_proposals.length > 0">
        <h3>提案中のタスク</h3>
        <div class="proposal" *ngFor="let proposal of active.pending_proposals">
          <h4>{{ proposal.title }}</h4>
          <p>{{ proposal.summary }}</p>
          <ul class="subtasks" *ngIf="proposal.subtasks.length > 0">
            <li *ngFor="let sub of proposal.subtasks">{{ sub.title }}</li>
          </ul>
        </div>
      </article>

      <article class="events">
        <h3>イベント履歴</h3>
        <ul>
          <li *ngFor="let event of active.events">
            <span class="event-type">{{ event.event_type }}</span>
            <span class="event-time">{{ event.created_at | date: 'short' }}</span>
          </li>
        </ul>
      </article>
    </section>

    <ng-template #emptyState>
      <section class="empty-state">
        <h2>解析結果</h2>
        <p>まだ解析結果はありません。フォームに日報を入力して AI 解析を実行すると、ここに提案が表示されます。</p>
        <p class="hint">カード化が完了すると日報データは破棄されるため、履歴として保存されません。</p>
      </section>
    </ng-template>
  </div>
</section><|MERGE_RESOLUTION|>--- conflicted
+++ resolved
@@ -39,23 +39,7 @@
   </div>
 
   <div class="sidebar">
-<<<<<<< HEAD
-    <section class="report-list">
-      <h2>登録済みの日報・週報</h2>
-      <p class="empty" *ngIf="reports().length === 0">まだ登録された日報・週報はありません。</p>
-      <ul>
-        <li *ngFor="let report of reports(); trackBy: trackByReport">
-          <button type="button" (click)="openReport(report.id)" [class.active]="detail()?.id === report.id">
-            <span class="status" [attr.data-status]="report.status">{{ report.status }}</span>
-            <span class="summary">{{ report.summary || '本文なし' }}</span>
-            <span class="count">提案: {{ report.proposal_count }}</span>
-          </button>
-        </li>
-      </ul>
-    </section>
-=======
     <p class="retention-note">解析結果は今回のカード作成のためだけに利用され、日報本文は保存されません。</p>
->>>>>>> 84abe3d7
 
     <section class="report-detail" *ngIf="detail() as active; else emptyState">
       <h2>解析結果</h2>
