import { CommonModule } from '@angular/common';
import {
  ChangeDetectionStrategy,
  Component,
  computed,
  inject,
  signal,
} from '@angular/core';
import { FormArray, FormBuilder, FormGroup, ReactiveFormsModule, Validators } from '@angular/forms';
import { HttpErrorResponse } from '@angular/common/http';
import { firstValueFrom } from 'rxjs';

import { DailyReportsGateway } from '@core/api/daily-reports-gateway';
import { DailyReportDetail, DailyReportCreateRequest } from '@core/models';

@Component({
  selector: 'app-daily-reports-page',
  standalone: true,
  imports: [CommonModule, ReactiveFormsModule],
  templateUrl: './page.html',
  styleUrl: './page.scss',
  changeDetection: ChangeDetectionStrategy.OnPush,
})
export class DailyReportsPage {
  private readonly gateway = inject(DailyReportsGateway);
  private readonly fb = inject(FormBuilder);

  private readonly pendingState = signal(false);
  private readonly errorState = signal<string | null>(null);
  private readonly successState = signal<string | null>(null);
  private readonly detailState = signal<DailyReportDetail | null>(null);

  public readonly form = this.fb.group({
    tags: [''],
    sections: this.fb.array([this.createSectionGroup()]),
  });

  public readonly pending = computed(() => this.pendingState());
  public readonly error = computed(() => this.errorState());
  public readonly successMessage = computed(() => this.successState());
  public readonly detail = computed(() => this.detailState());

  public get sections(): FormArray<FormGroup> {
    return this.form.get('sections') as FormArray<FormGroup>;
  }

  public addSection(): void {
    this.sections.push(this.createSectionGroup());
  }

  public removeSection(index: number): void {
    if (this.sections.length <= 1) {
      return;
    }
    this.sections.removeAt(index);
  }

  public async submit(event: SubmitEvent): Promise<void> {
    event.preventDefault();
    if (this.pending()) {
      return;
    }

    const payload = this.buildCreatePayload();
    if (!payload) {
      this.errorState.set('本文が入力されたセクションを最低 1 つ追加してください。');
      return;
    }

    this.pendingState.set(true);
    this.errorState.set(null);
    this.successState.set(null);

    try {
      const created = await firstValueFrom(this.gateway.createReport(payload));
      const detail = await firstValueFrom(this.gateway.submitReport(created.id));
      this.detailState.set(detail);
      this.successState.set('AI 解析が完了しました。提案されたタスクを確認してください。');
      this.resetForm();
    } catch (error) {
      this.errorState.set(this.extractErrorMessage(error));
    } finally {
      this.pendingState.set(false);
    }
  }

  private createSectionGroup(): FormGroup {
    return this.fb.group({
      title: [''],
      body: ['', Validators.required],
    });
  }

  private buildCreatePayload(): DailyReportCreateRequest | null {
    const value = this.form.value;
    const sections = this.sections.controls
      .map((control) => control.value)
      .map((section) => ({
        title: section.title?.trim() ?? null,
        body: (section.body ?? '').trim(),
      }))
      .filter((section) => section.body.length > 0);

    if (sections.length === 0) {
      return null;
    }

    return {
      shift_type: null,
      tags: this.parseTags(value.tags ?? ''),
      sections,
      auto_ticket_enabled: false,
    } satisfies DailyReportCreateRequest;
  }

  private parseTags(value: string): readonly string[] {
    return value
      .split(/[,\s]+/)
      .map((tag) => tag.trim())
      .filter((tag) => tag.length > 0);
  }

  private resetForm(): void {
    while (this.sections.length > 1) {
      this.sections.removeAt(this.sections.length - 1);
    }
    this.sections.at(0)?.reset({ title: '', body: '' });
    this.form.patchValue({
      tags: '',
    });
  }

<<<<<<< HEAD
  private updateReportsCollection(detail: DailyReportDetail): void {
    const summary = detail.sections[0]?.body ?? '';
    const item: DailyReportListItem = {
      id: detail.id,
      status: detail.status,
      shift_type: detail.shift_type,
      tags: detail.tags,
      auto_ticket_enabled: detail.auto_ticket_enabled,
      created_at: detail.created_at,
      updated_at: detail.updated_at,
      card_count: detail.cards.length,
      proposal_count: detail.pending_proposals.length,
      summary,
    };
    const filtered = this.reportsState().filter((report) => report.id !== detail.id);
    this.reportsState.set([item, ...filtered]);
  }

=======
>>>>>>> 84abe3d7
  private extractErrorMessage(error: unknown): string {
    if (error instanceof HttpErrorResponse) {
      const detail = this.resolveDetailMessage(error.error);
      if (detail) {
        return detail;
      }
      if (error.status === 0) {
        return 'サーバーに接続できませんでした。時間をおいて再度お試しください。';
      }
      return '日報・週報の処理に失敗しました。時間をおいて再度お試しください。';
    }

    if (error instanceof Error && error.message) {
      return error.message;
    }

    return '日報・週報の処理に失敗しました。';
  }

  private resolveDetailMessage(payload: unknown): string | null {
    if (!payload || typeof payload !== 'object') {
      return null;
    }
    const detail = (payload as { detail?: unknown }).detail;
    if (typeof detail === 'string' && detail.trim().length > 0) {
      return detail;
    }
    return null;
  }

}<|MERGE_RESOLUTION|>--- conflicted
+++ resolved
@@ -130,27 +130,6 @@
     });
   }
 
-<<<<<<< HEAD
-  private updateReportsCollection(detail: DailyReportDetail): void {
-    const summary = detail.sections[0]?.body ?? '';
-    const item: DailyReportListItem = {
-      id: detail.id,
-      status: detail.status,
-      shift_type: detail.shift_type,
-      tags: detail.tags,
-      auto_ticket_enabled: detail.auto_ticket_enabled,
-      created_at: detail.created_at,
-      updated_at: detail.updated_at,
-      card_count: detail.cards.length,
-      proposal_count: detail.pending_proposals.length,
-      summary,
-    };
-    const filtered = this.reportsState().filter((report) => report.id !== detail.id);
-    this.reportsState.set([item, ...filtered]);
-  }
-
-=======
->>>>>>> 84abe3d7
   private extractErrorMessage(error: unknown): string {
     if (error instanceof HttpErrorResponse) {
       const detail = this.resolveDetailMessage(error.error);
