.profile-dialog {
  position: fixed;
  inset: 0;
  z-index: 60;
  display: flex;
  align-items: center;
  justify-content: center;
  padding: 1.5rem;
}

.profile-dialog__backdrop {
  position: absolute;
  inset: 0;
  background: rgba(15, 23, 42, 0.55);
  backdrop-filter: blur(6px);
}

.profile-dialog__panel {
  position: relative;
  z-index: 1;
  width: min(48rem, 100%);
  max-height: calc(100vh - 3rem);
  overflow-y: auto;
  border-radius: 1.5rem;
  border: 1px solid var(--border-overlay);
  background-color: var(--surface-overlay-strong);
  background-image: linear-gradient(
    180deg,
    var(--surface-overlay-strong),
    var(--surface-overlay-muted)
  );
  box-shadow: var(--shadow-strong);
  padding: 2.25rem 2.5rem;
  display: flex;
  flex-direction: column;
  gap: 2rem;
}

.profile-dialog__header {
  display: flex;
  align-items: flex-start;
  justify-content: space-between;
  gap: 1.5rem;
}

.profile-dialog__eyebrow {
  font-size: 0.75rem;
  letter-spacing: 0.28em;
  text-transform: uppercase;
  font-weight: 600;
  color: var(--text-tertiary);
  margin-bottom: 0.35rem;
}

.profile-dialog__title {
  font-size: 1.65rem;
  font-weight: 700;
  color: var(--text-primary);
  margin: 0;
}

.profile-dialog__description {
  margin-top: 0.35rem;
  color: var(--text-secondary);
  font-size: 0.95rem;
  line-height: 1.5;
}

.profile-dialog__close {
  display: inline-flex;
  align-items: center;
  justify-content: center;
  height: 2.5rem;
  width: 2.5rem;
  border-radius: 9999px;
<<<<<<< HEAD
  border: 1px solid rgba(148, 163, 184, 0.24);
  background: rgba(255, 255, 255, 0.85);
  color: rgba(30, 41, 59, 0.8);
  transition:
    transform 150ms ease,
    box-shadow 150ms ease;
=======
  border: 1px solid var(--border-overlay);
  background: var(--surface-overlay);
  color: var(--text-secondary);
  transition:
    transform 150ms ease,
    box-shadow 150ms ease,
    background-color 150ms ease,
    border-color 150ms ease,
    color 150ms ease;
>>>>>>> 9f59247d
}

.profile-dialog__close:hover {
  transform: translateY(-1px);
  border-color: var(--border-overlay-strong);
  background: var(--surface-overlay-strong);
  box-shadow: 0 18px 40px -28px rgba(37, 99, 235, 0.3);
  color: var(--text-primary);
}

.profile-dialog__loading {
  display: flex;
  align-items: center;
  justify-content: center;
  padding: 3rem 0;
  font-size: 1rem;
  color: var(--text-secondary);
}

.profile-dialog__form {
  display: flex;
  flex-direction: column;
  gap: 2rem;
}

.profile-dialog__alert {
  border-radius: 1rem;
  border: 1px solid rgba(248, 113, 113, 0.35);
  background: rgba(254, 242, 242, 0.85);
  padding: 0.9rem 1rem;
  color: rgba(153, 27, 27, 0.88);
  font-size: 0.9rem;
}

:host-context(.dark) .profile-dialog__alert {
  border-color: rgba(248, 113, 113, 0.45);
  background: rgba(69, 10, 10, 0.65);
  color: rgba(252, 231, 243, 0.92);
}

.profile-dialog__section {
  display: flex;
  flex-direction: column;
  gap: 1rem;
}

.profile-dialog__section-header {
  display: flex;
  flex-direction: column;
  gap: 0.35rem;
}

.profile-dialog__section-header h3 {
  margin: 0;
  font-size: 1.05rem;
  font-weight: 600;
  color: var(--text-primary);
}

.profile-dialog__section-description {
  margin: 0;
  font-size: 0.85rem;
  color: var(--text-secondary);
  line-height: 1.5;
}

.profile-dialog__avatar {
  display: flex;
  flex-direction: column;
  gap: 1rem;
  align-items: flex-start;
}

.profile-dialog__avatar-preview {
  width: 6rem;
  height: 6rem;
  border-radius: 9999px;
  overflow: hidden;
  border: 3px solid rgba(37, 99, 235, 0.35);
  display: flex;
  align-items: center;
  justify-content: center;
  background: linear-gradient(135deg, rgba(96, 165, 250, 0.3), rgba(129, 140, 248, 0.35));
  color: var(--text-secondary);
}

.profile-dialog__avatar-preview img {
  width: 100%;
  height: 100%;
  object-fit: cover;
}

.profile-dialog__avatar-preview svg {
  width: 2.4rem;
  height: 2.4rem;
}

.profile-dialog__avatar-preview--empty {
  border-color: rgba(148, 163, 184, 0.35);
}

.profile-dialog__avatar-actions {
  display: flex;
  align-items: center;
  gap: 0.75rem;
}

.profile-dialog__file-input {
  display: none;
}

.profile-dialog__button,
.profile-dialog__button-secondary,
.profile-dialog__button-primary,
.profile-dialog__link-button {
  font-size: 0.9rem;
  font-weight: 600;
  border-radius: 0.9rem;
  padding: 0.6rem 1.1rem;
  transition:
    transform 150ms ease,
    box-shadow 150ms ease,
    background-color 150ms ease,
    color 150ms ease;
}

.profile-dialog__button {
  border: 1px solid rgba(59, 130, 246, 0.5);
  background: linear-gradient(135deg, rgba(59, 130, 246, 0.15), rgba(59, 130, 246, 0.35));
  color: var(--accent-strong);
}

.profile-dialog__button:hover {
  transform: translateY(-1px);
  box-shadow: 0 18px 36px -24px rgba(37, 99, 235, 0.4);
}

.profile-dialog__link-button {
  border: none;
  background: none;
  color: var(--accent);
  padding-inline: 0;
}

.profile-dialog__link-button:hover {
  color: var(--accent-strong);
  text-decoration: underline;
}

.profile-dialog__hint {
  font-size: 0.78rem;
  color: var(--text-muted);
}

.profile-dialog__grid {
  display: grid;
  grid-template-columns: repeat(auto-fit, minmax(14rem, 1fr));
  gap: 1.25rem;
}

.profile-dialog__field {
  display: flex;
  flex-direction: column;
  gap: 0.5rem;
}

.profile-dialog__label {
  font-size: 0.85rem;
  font-weight: 600;
  color: var(--text-secondary);
}

.profile-dialog__required {
  margin-left: 0.35rem;
  font-size: 0.75rem;
  color: rgba(239, 68, 68, 0.9);
  font-weight: 600;
}

.profile-dialog__input,
.profile-dialog__select,
.profile-dialog__textarea {
  width: 100%;
  border-radius: 0.9rem;
  border: 1px solid var(--border-overlay);
  background: var(--surface-overlay-strong);
  padding: 0.7rem 0.9rem;
  font-size: 0.95rem;
<<<<<<< HEAD
  color: rgba(15, 23, 42, 0.9);
  transition:
    border-color 150ms ease,
    box-shadow 150ms ease;
}

:host-context(.dark) .profile-dialog__input,
:host-context(.dark) .profile-dialog__select,
:host-context(.dark) .profile-dialog__textarea {
  background: rgba(15, 23, 42, 0.9);
  border-color: rgba(148, 163, 184, 0.38);
  color: rgba(226, 232, 240, 0.92);
=======
  color: var(--text-primary);
  transition:
    border-color 150ms ease,
    box-shadow 150ms ease;
>>>>>>> 9f59247d
}

.profile-dialog__input:focus,
.profile-dialog__select:focus,
.profile-dialog__textarea:focus {
  outline: none;
  border-color: rgba(37, 99, 235, 0.6);
  box-shadow: 0 0 0 3px rgba(37, 99, 235, 0.18);
}

.profile-dialog__textarea {
  resize: vertical;
  min-height: 7rem;
}

.profile-dialog__input--invalid,
.profile-dialog__textarea--invalid {
  border-color: rgba(239, 68, 68, 0.6);
}

.profile-dialog__error {
  margin: 0;
  font-size: 0.78rem;
  color: rgba(220, 38, 38, 0.85);
}

.profile-dialog__role-tree {
  display: flex;
  flex-direction: column;
  gap: 1.25rem;
}

.profile-dialog__role-category {
  display: flex;
  flex-direction: column;
  gap: 0.9rem;
  padding: 1rem 1.1rem;
  border-radius: 1.1rem;
  border: 1px solid rgba(148, 163, 184, 0.24);
  background: rgba(255, 255, 255, 0.78);
}

.profile-dialog__role-category-title {
  margin: 0;
  font-size: 0.98rem;
  font-weight: 600;
  color: rgba(30, 41, 59, 0.9);
}

.profile-dialog__role-children {
  display: flex;
  flex-direction: column;
  gap: 0.9rem;
}

.profile-dialog__role-child {
  display: flex;
  flex-direction: column;
  gap: 0.55rem;
}

.profile-dialog__role-child-title {
  margin: 0;
  font-size: 0.85rem;
  font-weight: 600;
  color: rgba(71, 85, 105, 0.9);
}

.profile-dialog__role-options {
  display: grid;
  grid-template-columns: repeat(auto-fit, minmax(11rem, 1fr));
  gap: 0.65rem;
}

.profile-dialog__role-option {
  display: flex;
  align-items: center;
  gap: 0.55rem;
  padding: 0.55rem 0.75rem;
  border-radius: 0.9rem;
<<<<<<< HEAD
  border: 1px solid rgba(148, 163, 184, 0.28);
  background: rgba(248, 250, 252, 0.88);
  color: rgba(30, 41, 59, 0.85);
  transition:
    border-color 150ms ease,
    background-color 150ms ease;
=======
  border: 1px solid var(--border-overlay);
  background: var(--surface-overlay-muted);
  color: var(--text-secondary);
  transition:
    border-color 150ms ease,
    background-color 150ms ease,
    color 150ms ease,
    box-shadow 150ms ease;
>>>>>>> 9f59247d
}

.profile-dialog__role-option input {
  accent-color: var(--accent, #2563eb);
}

.profile-dialog__role-option:hover {
  border-color: var(--border-overlay-strong);
  background: var(--surface-overlay);
  color: var(--text-primary);
}

.profile-dialog__role-option:has(input:focus-visible) {
  outline: 2px solid var(--accent);
  outline-offset: 2px;
}

.profile-dialog__role-option:has(input:checked) {
  border-color: var(--accent);
  background: var(--accent-muted);
  color: var(--text-primary);
  box-shadow: 0 10px 24px -18px rgba(37, 99, 235, 0.35);
}

.profile-dialog__role-option:has(input:checked) span {
  color: var(--accent-strong);
}

.profile-dialog__role-option input:checked + span {
  color: var(--accent, #2563eb);
  font-weight: 600;
}

.profile-dialog__custom-role {
  display: flex;
  flex-direction: column;
  gap: 0.35rem;
  margin-top: 1rem;
}

.profile-dialog__custom-role-field {
  display: flex;
  align-items: center;
  gap: 0.75rem;
}

.profile-dialog__custom-role-field .profile-dialog__input {
  flex: 1;
}

.profile-dialog__custom-role-list {
  display: flex;
  flex-wrap: wrap;
  gap: 0.5rem;
  margin: 0;
}

.profile-dialog__custom-role-item {
  display: inline-flex;
  align-items: center;
  gap: 0.35rem;
  padding: 0.35rem 0.7rem;
  border-radius: 9999px;
  border: 1px solid rgba(59, 130, 246, 0.3);
  background: rgba(59, 130, 246, 0.15);
  color: rgba(37, 99, 235, 0.95);
  font-size: 0.78rem;
  font-weight: 600;
}

.profile-dialog__custom-role-remove {
  display: inline-flex;
  align-items: center;
  justify-content: center;
  width: 1.3rem;
  height: 1.3rem;
  border-radius: 9999px;
  border: none;
  background: transparent;
  color: inherit;
  padding: 0;
  transition:
    background-color 150ms ease,
    color 150ms ease;
}

.profile-dialog__custom-role-summary {
  display: flex;
  flex-direction: column;
  gap: 0.4rem;
  margin-top: 0.75rem;
}

.profile-dialog__custom-role-summary-label {
  margin: 0;
  font-size: 0.78rem;
  font-weight: 600;
  color: rgba(71, 85, 105, 0.85);
}

.profile-dialog__custom-role-remove:hover {
  background: rgba(37, 99, 235, 0.18);
}

.profile-dialog__custom-role-remove svg {
  width: 0.65rem;
  height: 0.65rem;
}

:host-context(.dark) .profile-dialog__role-category {
  border-color: rgba(148, 163, 184, 0.32);
  background: rgba(30, 41, 59, 0.72);
}

:host-context(.dark) .profile-dialog__role-category-title {
  color: rgba(226, 232, 240, 0.94);
}

:host-context(.dark) .profile-dialog__role-child-title {
  color: rgba(203, 213, 225, 0.85);
}

:host-context(.dark) .profile-dialog__role-option {
  border-color: rgba(148, 163, 184, 0.32);
  background: rgba(15, 23, 42, 0.82);
  color: rgba(226, 232, 240, 0.9);
}

:host-context(.dark) .profile-dialog__role-option:hover {
  border-color: rgba(96, 165, 250, 0.45);
  background: rgba(59, 130, 246, 0.22);
}

:host-context(.dark) .profile-dialog__role-option input:checked + span {
  color: rgba(191, 219, 254, 0.95);
}

:host-context(.dark) .profile-dialog__custom-role-item {
  border-color: rgba(96, 165, 250, 0.45);
  background: rgba(30, 64, 175, 0.35);
  color: rgba(191, 219, 254, 0.95);
}

:host-context(.dark) .profile-dialog__custom-role-summary-label {
  color: rgba(203, 213, 225, 0.82);
}

:host-context(.dark) .profile-dialog__custom-role-remove:hover {
  background: rgba(96, 165, 250, 0.28);
}

.profile-dialog__counter {
  font-size: 0.78rem;
  text-align: right;
  color: var(--text-muted);
}

.profile-dialog__footer {
  display: flex;
  align-items: center;
  justify-content: flex-end;
  gap: 0.9rem;
  padding-top: 0.5rem;
}

.profile-dialog__button-secondary {
  border: 1px solid var(--border-overlay);
  background: var(--surface-overlay);
  color: var(--text-secondary);
}

.profile-dialog__button-secondary:hover {
  transform: translateY(-1px);
  border-color: var(--border-overlay-strong);
  background: var(--surface-overlay-strong);
  box-shadow: 0 14px 30px -24px rgba(15, 23, 42, 0.35);
  color: var(--text-primary);
}

.profile-dialog__button-primary {
  border: none;
  background: linear-gradient(135deg, var(--accent, #2563eb), var(--accent-strong, #1d4ed8));
  color: var(--on-surface-inverse, #fff);
  display: inline-flex;
  align-items: center;
  gap: 0.5rem;
}

.profile-dialog__button-primary:disabled {
  opacity: 0.65;
  cursor: not-allowed;
  box-shadow: none;
  transform: none;
}

.profile-dialog__spinner {
  width: 1rem;
  height: 1rem;
  border-radius: 9999px;
  border: 2px solid rgba(255, 255, 255, 0.6);
  border-top-color: rgba(255, 255, 255, 0.1);
  animation: profile-dialog-spin 900ms linear infinite;
}

@keyframes profile-dialog-spin {
  from {
    transform: rotate(0deg);
  }
  to {
    transform: rotate(360deg);
  }
}

@media (max-width: 768px) {
  .profile-dialog {
    padding: 1rem;
  }

  .profile-dialog__panel {
    width: 100%;
    padding: 1.75rem;
    border-radius: 1.25rem;
  }

  .profile-dialog__header {
    flex-direction: column;
    align-items: flex-start;
  }

  .profile-dialog__avatar {
    align-items: center;
  }

  .profile-dialog__footer {
    flex-direction: column-reverse;
    align-items: stretch;
  }

  .profile-dialog__button-secondary,
  .profile-dialog__button-primary {
    width: 100%;
    justify-content: center;
  }
}<|MERGE_RESOLUTION|>--- conflicted
+++ resolved
@@ -73,14 +73,6 @@
   height: 2.5rem;
   width: 2.5rem;
   border-radius: 9999px;
-<<<<<<< HEAD
-  border: 1px solid rgba(148, 163, 184, 0.24);
-  background: rgba(255, 255, 255, 0.85);
-  color: rgba(30, 41, 59, 0.8);
-  transition:
-    transform 150ms ease,
-    box-shadow 150ms ease;
-=======
   border: 1px solid var(--border-overlay);
   background: var(--surface-overlay);
   color: var(--text-secondary);
@@ -90,7 +82,6 @@
     background-color 150ms ease,
     border-color 150ms ease,
     color 150ms ease;
->>>>>>> 9f59247d
 }
 
 .profile-dialog__close:hover {
@@ -279,25 +270,10 @@
   background: var(--surface-overlay-strong);
   padding: 0.7rem 0.9rem;
   font-size: 0.95rem;
-<<<<<<< HEAD
-  color: rgba(15, 23, 42, 0.9);
-  transition:
-    border-color 150ms ease,
-    box-shadow 150ms ease;
-}
-
-:host-context(.dark) .profile-dialog__input,
-:host-context(.dark) .profile-dialog__select,
-:host-context(.dark) .profile-dialog__textarea {
-  background: rgba(15, 23, 42, 0.9);
-  border-color: rgba(148, 163, 184, 0.38);
-  color: rgba(226, 232, 240, 0.92);
-=======
   color: var(--text-primary);
   transition:
     border-color 150ms ease,
     box-shadow 150ms ease;
->>>>>>> 9f59247d
 }
 
 .profile-dialog__input:focus,
@@ -378,14 +354,6 @@
   gap: 0.55rem;
   padding: 0.55rem 0.75rem;
   border-radius: 0.9rem;
-<<<<<<< HEAD
-  border: 1px solid rgba(148, 163, 184, 0.28);
-  background: rgba(248, 250, 252, 0.88);
-  color: rgba(30, 41, 59, 0.85);
-  transition:
-    border-color 150ms ease,
-    background-color 150ms ease;
-=======
   border: 1px solid var(--border-overlay);
   background: var(--surface-overlay-muted);
   color: var(--text-secondary);
@@ -394,7 +362,6 @@
     background-color 150ms ease,
     color 150ms ease,
     box-shadow 150ms ease;
->>>>>>> 9f59247d
 }
 
 .profile-dialog__role-option input {
