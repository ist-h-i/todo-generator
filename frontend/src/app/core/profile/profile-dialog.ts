--- conflicted
+++ resolved
@@ -24,7 +24,6 @@
   readonly value: string;
 }
 
-<<<<<<< HEAD
 interface RoleTreeCategoryInput {
   readonly label: string;
   readonly options?: readonly RoleTreeOption[];
@@ -62,21 +61,6 @@
       { label: 'PMO', value: 'PMO' },
       { label: 'ビジネスアナリスト', value: 'ビジネスアナリスト' },
       { label: 'グロースマネージャー', value: 'グロースマネージャー' },
-=======
-interface RoleTreeCategory {
-  readonly label: string;
-  readonly options?: readonly RoleTreeOption[];
-  readonly children?: readonly RoleTreeCategory[];
-}
-
-const ROLE_TREE: readonly RoleTreeCategory[] = [
-  {
-    label: 'プロダクトマネジメント',
-    options: [
-      { label: 'プロダクトマネージャー', value: 'プロダクトマネジメント / プロダクトマネージャー' },
-      { label: 'スクラムマスター', value: 'プロダクトマネジメント / スクラムマスター' },
-      { label: 'PMO', value: 'プロダクトマネジメント / PMO' },
->>>>>>> a5c471f4
     ],
   },
   {
@@ -85,7 +69,6 @@
       {
         label: 'フロントエンド',
         options: [
-<<<<<<< HEAD
           { label: 'Webアプリケーション開発', value: 'Webアプリケーション開発' },
           { label: 'モバイル・デスクトップアプリ', value: 'モバイル・デスクトップアプリ' },
           { label: 'UI実装・デザインシステム', value: 'UI実装・デザインシステム' },
@@ -94,127 +77,78 @@
             value: 'フロントエンドパフォーマンス最適化',
           },
           { label: 'アクセシビリティ改善', value: 'アクセシビリティ改善' },
-=======
-          { label: 'Webアプリケーション開発', value: 'フロントエンド / Webアプリケーション開発' },
-          {
-            label: 'モバイル・デスクトップアプリ',
-            value: 'フロントエンド / モバイル・デスクトップアプリ',
-          },
-          { label: 'UI実装・デザインシステム', value: 'フロントエンド / UI実装・デザインシステム' },
->>>>>>> a5c471f4
         ],
       },
       {
         label: 'バックエンド',
         options: [
-<<<<<<< HEAD
           { label: 'API・マイクロサービス開発', value: 'API・マイクロサービス開発' },
           { label: 'バッチ・データ連携開発', value: 'バッチ・データ連携開発' },
           { label: '認証基盤・セキュリティ', value: '認証基盤・セキュリティ' },
           { label: 'バックエンドアーキテクチャ設計', value: 'バックエンドアーキテクチャ設計' },
           { label: 'バックエンド性能最適化', value: 'バックエンド性能最適化' },
-=======
-          { label: 'API・マイクロサービス開発', value: 'バックエンド / API・マイクロサービス開発' },
-          { label: 'バッチ・データ連携開発', value: 'バックエンド / バッチ・データ連携開発' },
-          { label: '認証基盤・セキュリティ', value: 'バックエンド / 認証基盤・セキュリティ' },
->>>>>>> a5c471f4
         ],
       },
       {
         label: 'モバイル / クライアント',
         options: [
-<<<<<<< HEAD
           { label: 'iOSアプリ開発', value: 'iOSアプリ開発' },
           { label: 'Androidアプリ開発', value: 'Androidアプリ開発' },
           { label: 'クロスプラットフォーム開発', value: 'クロスプラットフォーム開発' },
           { label: 'モバイルUX改善', value: 'モバイルUX改善' },
-=======
-          { label: 'iOSアプリ開発', value: 'モバイル / iOSアプリ開発' },
-          { label: 'Androidアプリ開発', value: 'モバイル / Androidアプリ開発' },
-          { label: 'クロスプラットフォーム開発', value: 'モバイル / クロスプラットフォーム開発' },
->>>>>>> a5c471f4
         ],
       },
       {
         label: 'インフラ / SRE',
         options: [
-<<<<<<< HEAD
           { label: 'クラウドインフラ構築', value: 'クラウドインフラ構築' },
           { label: 'CI/CD・DevOps', value: 'CI/CD・DevOps' },
           { label: '監視・運用自動化', value: '監視・運用自動化' },
           { label: 'ネットワーク設計・運用', value: 'ネットワーク設計・運用' },
           { label: 'インフラコスト最適化', value: 'インフラコスト最適化' },
-=======
-          { label: 'クラウドインフラ構築', value: 'インフラ / クラウドインフラ構築' },
-          { label: 'CI/CD・DevOps', value: 'インフラ / CI/CD・DevOps' },
-          { label: '監視・運用自動化', value: 'インフラ / 監視・運用自動化' },
->>>>>>> a5c471f4
         ],
       },
       {
         label: '品質保証',
         options: [
-<<<<<<< HEAD
           { label: 'QA計画・テスト設計', value: 'QA計画・テスト設計' },
           { label: 'テスト自動化', value: 'テスト自動化' },
           { label: '受け入れテスト支援', value: '受け入れテスト支援' },
           { label: '品質指標設計', value: '品質指標設計' },
-=======
-          { label: 'QA計画・テスト設計', value: '品質保証 / QA計画・テスト設計' },
-          { label: 'テスト自動化', value: '品質保証 / テスト自動化' },
-          { label: '受け入れテスト支援', value: '品質保証 / 受け入れテスト支援' },
->>>>>>> a5c471f4
         ],
       },
       {
         label: 'データ / AI',
         options: [
-<<<<<<< HEAD
           { label: 'データ分析', value: 'データ分析' },
           { label: '機械学習モデル開発', value: '機械学習モデル開発' },
           { label: 'データ基盤構築', value: 'データ基盤構築' },
           { label: 'データエンジニアリング', value: 'データエンジニアリング' },
           { label: 'MLOps構築', value: 'MLOps構築' },
-=======
-          { label: 'データ分析', value: 'データ / データ分析' },
-          { label: '機械学習モデル開発', value: 'データ / 機械学習モデル開発' },
-          { label: 'データ基盤構築', value: 'データ / データ基盤構築' },
->>>>>>> a5c471f4
         ],
       },
       {
         label: 'フルスタック',
-<<<<<<< HEAD
         options: [
           { label: 'フルスタック開発', value: 'フルスタック開発' },
           { label: '技術選定・アーキテクチャ', value: '技術選定・アーキテクチャ' },
         ],
-=======
-        options: [{ label: 'フルスタック開発', value: 'フルスタック / アプリケーション開発' }],
->>>>>>> a5c471f4
       },
     ],
   },
   {
     label: 'クリエイティブ / リサーチ',
     options: [
-<<<<<<< HEAD
       { label: 'UXリサーチ', value: 'UXリサーチ' },
       { label: 'UI・ビジュアルデザイン', value: 'UI・ビジュアルデザイン' },
       { label: 'サービスデザイン', value: 'サービスデザイン' },
       { label: 'テクニカルライティング', value: 'テクニカルライティング' },
       { label: 'プロダクトブランディング', value: 'プロダクトブランディング' },
-=======
-      { label: 'UXリサーチ', value: 'クリエイティブ / UXリサーチ' },
-      { label: 'UI/ビジュアルデザイン', value: 'クリエイティブ / UI・ビジュアルデザイン' },
-      { label: 'テクニカルライティング', value: 'クリエイティブ / テクニカルライティング' },
->>>>>>> a5c471f4
     ],
   },
   {
     label: 'ビジネスサポート',
     options: [
-<<<<<<< HEAD
       { label: 'カスタマーサクセス', value: 'カスタマーサクセス' },
       { label: 'セールスエンジニア', value: 'セールスエンジニア' },
       { label: '教育・オンボーディング', value: '教育・オンボーディング' },
@@ -306,14 +240,93 @@
 
 const ROLE_OPTIONS = flattenRoleOptions(ROLE_TREE);
 const ROLE_OPTION_LOOKUP = new Map(ROLE_OPTIONS.map((option) => [option.value, option] as const));
-=======
+
+const ROLE_TREE: readonly RoleTreeCategory[] = [
+  {
+    label: 'プロダクトマネジメント',
+    options: [
+      { label: 'プロダクトマネージャー', value: 'プロダクトマネジメント / プロダクトマネージャー' },
+      { label: 'スクラムマスター', value: 'プロダクトマネジメント / スクラムマスター' },
+      { label: 'PMO', value: 'プロダクトマネジメント / PMO' },
+    ],
+  },
+  {
+    label: 'ソフトウェアエンジニアリング',
+    children: [
+      {
+        label: 'フロントエンド',
+        options: [
+          { label: 'Webアプリケーション開発', value: 'フロントエンド / Webアプリケーション開発' },
+          {
+            label: 'モバイル・デスクトップアプリ',
+            value: 'フロントエンド / モバイル・デスクトップアプリ',
+          },
+          { label: 'UI実装・デザインシステム', value: 'フロントエンド / UI実装・デザインシステム' },
+        ],
+      },
+      {
+        label: 'バックエンド',
+        options: [
+          { label: 'API・マイクロサービス開発', value: 'バックエンド / API・マイクロサービス開発' },
+          { label: 'バッチ・データ連携開発', value: 'バックエンド / バッチ・データ連携開発' },
+          { label: '認証基盤・セキュリティ', value: 'バックエンド / 認証基盤・セキュリティ' },
+        ],
+      },
+      {
+        label: 'モバイル / クライアント',
+        options: [
+          { label: 'iOSアプリ開発', value: 'モバイル / iOSアプリ開発' },
+          { label: 'Androidアプリ開発', value: 'モバイル / Androidアプリ開発' },
+          { label: 'クロスプラットフォーム開発', value: 'モバイル / クロスプラットフォーム開発' },
+        ],
+      },
+      {
+        label: 'インフラ / SRE',
+        options: [
+          { label: 'クラウドインフラ構築', value: 'インフラ / クラウドインフラ構築' },
+          { label: 'CI/CD・DevOps', value: 'インフラ / CI/CD・DevOps' },
+          { label: '監視・運用自動化', value: 'インフラ / 監視・運用自動化' },
+        ],
+      },
+      {
+        label: '品質保証',
+        options: [
+          { label: 'QA計画・テスト設計', value: '品質保証 / QA計画・テスト設計' },
+          { label: 'テスト自動化', value: '品質保証 / テスト自動化' },
+          { label: '受け入れテスト支援', value: '品質保証 / 受け入れテスト支援' },
+        ],
+      },
+      {
+        label: 'データ / AI',
+        options: [
+          { label: 'データ分析', value: 'データ / データ分析' },
+          { label: '機械学習モデル開発', value: 'データ / 機械学習モデル開発' },
+          { label: 'データ基盤構築', value: 'データ / データ基盤構築' },
+        ],
+      },
+      {
+        label: 'フルスタック',
+        options: [{ label: 'フルスタック開発', value: 'フルスタック / アプリケーション開発' }],
+      },
+    ],
+  },
+  {
+    label: 'クリエイティブ / リサーチ',
+    options: [
+      { label: 'UXリサーチ', value: 'クリエイティブ / UXリサーチ' },
+      { label: 'UI/ビジュアルデザイン', value: 'クリエイティブ / UI・ビジュアルデザイン' },
+      { label: 'テクニカルライティング', value: 'クリエイティブ / テクニカルライティング' },
+    ],
+  },
+  {
+    label: 'ビジネスサポート',
+    options: [
       { label: 'カスタマーサクセス', value: 'ビジネスサポート / カスタマーサクセス' },
       { label: 'セールスエンジニア', value: 'ビジネスサポート / セールスエンジニア' },
       { label: '教育・オンボーディング', value: 'ビジネスサポート / 教育・オンボーディング' },
     ],
   },
 ];
->>>>>>> a5c471f4
 
 
 const MAX_NICKNAME_LENGTH = 30;
@@ -341,17 +354,11 @@
 
   private readonly profileService = inject(ProfileService);
 
-<<<<<<< HEAD
   public readonly roleCategories = ROLE_TREE;
   public readonly locationOptions = LOCATION_OPTIONS;
   public readonly maxBioLength = MAX_BIO_LENGTH;
   public readonly maxCustomRoleLength = MAX_CUSTOM_ROLE_LENGTH;
   public readonly maxRoles = MAX_ROLES;
-=======
-  public readonly roleOptions = ROLE_OPTIONS;
-  public readonly maxBioLength = MAX_BIO_LENGTH;
-  public readonly maxCustomRoleLength = MAX_CUSTOM_ROLE_LENGTH;
->>>>>>> a5c471f4
 
   public readonly form = createSignalForm<ProfileFormState>({
     nickname: '',
@@ -381,7 +388,6 @@
   public readonly rolesError = computed(() => this.roleErrorStore());
   public readonly customRoleInput = computed(() => this.customRoleInputStore());
   public readonly customRoleError = computed(() => this.customRoleErrorStore());
-<<<<<<< HEAD
   public readonly expandedCategories = computed(() => this.expandedCategoriesStore());
   public readonly selectedRoleCount = computed(() => this.form.controls.roles.value().length);
   public readonly selectedRoleDetails = computed<readonly SelectedRoleDetail[]>(() => {
@@ -423,11 +429,6 @@
     return new Map(entries);
   });
   public readonly roleCategoryOptionTotals = ROLE_CATEGORY_OPTION_TOTALS;
-=======
-  public readonly customRoles = computed(() =>
-    this.form.controls.roles.value().filter((role) => !ROLE_OPTION_VALUES.has(role)),
-  );
->>>>>>> a5c471f4
   public readonly avatarPreview = computed(() => this.avatarPreviewStore());
   public readonly avatarSelected = computed(
     () => this.avatarFileStore() !== null || this.avatarPreviewStore() !== null,
@@ -477,7 +478,6 @@
     return null;
   });
 
-<<<<<<< HEAD
   public readonly portfolioError = computed(() => {
     if (!this.portfolioTouched()) {
       return null;
@@ -512,16 +512,6 @@
         this.portfolioError() ||
         this.rolesError(),
     ),
-=======
-  public readonly hasValidationErrors = computed(
-    () =>
-      Boolean(
-        this.nicknameError() ||
-          this.experienceError() ||
-          this.bioError() ||
-          this.rolesError(),
-      ),
->>>>>>> a5c471f4
   );
 
   public readonly experienceDisplay = computed(() => {
@@ -706,7 +696,6 @@
       return;
     }
 
-<<<<<<< HEAD
     if (ROLE_OPTION_LOOKUP.has(value)) {
       this.customRoleErrorStore.set(
         '同名の選択肢が存在します。チェックボックスから選択してください。',
@@ -714,8 +703,6 @@
       return;
     }
 
-=======
->>>>>>> a5c471f4
     const roles = this.form.controls.roles.value();
     if (roles.includes(value)) {
       this.customRoleErrorStore.set('同じ担当領域がすでに選択されています。');
@@ -735,7 +722,6 @@
     this.roleErrorStore.set(null);
   }
 
-<<<<<<< HEAD
   public onCategoryToggle(categoryId: string): void {
     this.expandedCategoriesStore.update((current) => {
       const next = new Set(current);
@@ -746,14 +732,6 @@
       }
       return next;
     });
-=======
-  public onCustomRoleRemove(role: string): void {
-    const roles = this.form.controls.roles.value();
-    const filtered = roles.filter((item) => item !== role);
-    this.form.controls.roles.setValue(filtered);
-    this.roleErrorStore.set(null);
-    this.customRoleErrorStore.set(null);
->>>>>>> a5c471f4
   }
 
   public onRoleToggle(role: string): void {
