import {
  AfterViewInit,
  ChangeDetectionStrategy,
  Component,
  ElementRef,
  EventEmitter,
  HostListener,
  Output,
  ViewChild,
  computed,
  inject,
  signal,
} from '@angular/core';
import { CommonModule } from '@angular/common';
import { firstValueFrom } from 'rxjs';

import { createSignalForm } from '@lib/forms/signal-forms';

import { ProfileFormState, ProfileUpdatePayload, UserProfile } from './profile.models';
import { ProfileService } from './profile.service';

interface RoleTreeOption {
  readonly label: string;
  readonly value: string;
}

interface RoleTreeCategory {
  readonly label: string;
  readonly options?: readonly RoleTreeOption[];
  readonly children?: readonly RoleTreeCategory[];
}

const ROLE_TREE: readonly RoleTreeCategory[] = [
  {
    label: 'プロダクトマネジメント',
    options: [
      { label: 'プロダクトマネージャー', value: 'プロダクトマネジメント / プロダクトマネージャー' },
      { label: 'スクラムマスター', value: 'プロダクトマネジメント / スクラムマスター' },
      { label: 'PMO', value: 'プロダクトマネジメント / PMO' },
    ],
  },
  {
    label: 'ソフトウェアエンジニアリング',
    children: [
      {
        label: 'フロントエンド',
        options: [
          { label: 'Webアプリケーション開発', value: 'フロントエンド / Webアプリケーション開発' },
          {
            label: 'モバイル・デスクトップアプリ',
            value: 'フロントエンド / モバイル・デスクトップアプリ',
          },
          { label: 'UI実装・デザインシステム', value: 'フロントエンド / UI実装・デザインシステム' },
        ],
      },
      {
        label: 'バックエンド',
        options: [
          { label: 'API・マイクロサービス開発', value: 'バックエンド / API・マイクロサービス開発' },
          { label: 'バッチ・データ連携開発', value: 'バックエンド / バッチ・データ連携開発' },
          { label: '認証基盤・セキュリティ', value: 'バックエンド / 認証基盤・セキュリティ' },
        ],
      },
      {
        label: 'モバイル / クライアント',
        options: [
          { label: 'iOSアプリ開発', value: 'モバイル / iOSアプリ開発' },
          { label: 'Androidアプリ開発', value: 'モバイル / Androidアプリ開発' },
          { label: 'クロスプラットフォーム開発', value: 'モバイル / クロスプラットフォーム開発' },
        ],
      },
      {
        label: 'インフラ / SRE',
        options: [
          { label: 'クラウドインフラ構築', value: 'インフラ / クラウドインフラ構築' },
          { label: 'CI/CD・DevOps', value: 'インフラ / CI/CD・DevOps' },
          { label: '監視・運用自動化', value: 'インフラ / 監視・運用自動化' },
        ],
      },
      {
        label: '品質保証',
        options: [
          { label: 'QA計画・テスト設計', value: '品質保証 / QA計画・テスト設計' },
          { label: 'テスト自動化', value: '品質保証 / テスト自動化' },
          { label: '受け入れテスト支援', value: '品質保証 / 受け入れテスト支援' },
        ],
      },
      {
        label: 'データ / AI',
        options: [
          { label: 'データ分析', value: 'データ / データ分析' },
          { label: '機械学習モデル開発', value: 'データ / 機械学習モデル開発' },
          { label: 'データ基盤構築', value: 'データ / データ基盤構築' },
        ],
      },
      {
        label: 'フルスタック',
        options: [{ label: 'フルスタック開発', value: 'フルスタック / アプリケーション開発' }],
      },
    ],
  },
  {
    label: 'クリエイティブ / リサーチ',
    options: [
      { label: 'UXリサーチ', value: 'クリエイティブ / UXリサーチ' },
      { label: 'UI/ビジュアルデザイン', value: 'クリエイティブ / UI・ビジュアルデザイン' },
      { label: 'テクニカルライティング', value: 'クリエイティブ / テクニカルライティング' },
    ],
  },
  {
    label: 'ビジネスサポート',
    options: [
      { label: 'カスタマーサクセス', value: 'ビジネスサポート / カスタマーサクセス' },
      { label: 'セールスエンジニア', value: 'ビジネスサポート / セールスエンジニア' },
      { label: '教育・オンボーディング', value: 'ビジネスサポート / 教育・オンボーディング' },
    ],
  },
];

<<<<<<< HEAD
function flattenRoleOptions(categories: readonly RoleTreeCategory[]): RoleTreeOption[] {
  const result: RoleTreeOption[] = [];
  for (const category of categories) {
    if (category.options) {
      result.push(...category.options);
    }
    if (category.children) {
      result.push(...flattenRoleOptions(category.children));
    }
  }
  return result;
}

const ROLE_OPTION_VALUES = new Set(flattenRoleOptions(ROLE_TREE).map((option) => option.value));

const LOCATION_OPTIONS: readonly string[] = [
  '未設定',
  '北海道',
  '青森県',
  '岩手県',
  '宮城県',
  '秋田県',
  '山形県',
  '福島県',
  '茨城県',
  '栃木県',
  '群馬県',
  '埼玉県',
  '千葉県',
  '東京都',
  '神奈川県',
  '新潟県',
  '富山県',
  '石川県',
  '福井県',
  '山梨県',
  '長野県',
  '岐阜県',
  '静岡県',
  '愛知県',
  '三重県',
  '滋賀県',
  '京都府',
  '大阪府',
  '兵庫県',
  '奈良県',
  '和歌山県',
  '鳥取県',
  '島根県',
  '岡山県',
  '広島県',
  '山口県',
  '徳島県',
  '香川県',
  '愛媛県',
  '高知県',
  '福岡県',
  '佐賀県',
  '長崎県',
  '熊本県',
  '大分県',
  '宮崎県',
  '鹿児島県',
  '沖縄県',
  '海外',
];

=======
>>>>>>> f9d607d0
const MAX_NICKNAME_LENGTH = 30;
const MAX_BIO_LENGTH = 500;
const MAX_EXPERIENCE_YEARS = 50;
const MAX_ROLES = 5;
const MAX_CUSTOM_ROLE_LENGTH = 32;
const ALLOWED_AVATAR_TYPES = ['image/png', 'image/jpeg', 'image/webp'] as const;
const MAX_AVATAR_BYTES = 5 * 1024 * 1024;

@Component({
  selector: 'app-profile-dialog',
  standalone: true,
  imports: [CommonModule],
  templateUrl: './profile-dialog.html',
  styleUrl: './profile-dialog.scss',
  changeDetection: ChangeDetectionStrategy.OnPush,
})
export class ProfileDialogComponent implements AfterViewInit {
  @Output() public readonly dismiss = new EventEmitter<void>();
  @Output() public readonly profileSaved = new EventEmitter<UserProfile>();

  @ViewChild('panel', { static: true }) private readonly panel?: ElementRef<HTMLDivElement>;
  @ViewChild('fileInput') private readonly fileInput?: ElementRef<HTMLInputElement>;

  private readonly profileService = inject(ProfileService);

<<<<<<< HEAD
  public readonly roleCategories = ROLE_TREE;
  public readonly locationOptions = LOCATION_OPTIONS;
=======
  public readonly roleOptions = ROLE_OPTIONS;
>>>>>>> f9d607d0
  public readonly maxBioLength = MAX_BIO_LENGTH;
  public readonly maxCustomRoleLength = MAX_CUSTOM_ROLE_LENGTH;

  public readonly form = createSignalForm<ProfileFormState>({
    nickname: '',
    experienceYears: null,
    roles: [],
    bio: '',
  });

  private readonly loadingStore = signal(true);
  private readonly savingStore = signal(false);
  private readonly errorStore = signal<string | null>(null);
  private readonly roleErrorStore = signal<string | null>(null);
  private readonly customRoleInputStore = signal('');
  private readonly customRoleErrorStore = signal<string | null>(null);
  private readonly nicknameTouched = signal(false);
  private readonly experienceTouched = signal(false);
  private readonly bioTouched = signal(false);
  private readonly initialValueStore = signal<ProfileFormState | null>(null);
  private readonly avatarPreviewStore = signal<string | null>(null);
  private readonly avatarFileStore = signal<File | null>(null);
  private readonly removeAvatarStore = signal(false);

  public readonly loading = computed(() => this.loadingStore());
  public readonly saving = computed(() => this.savingStore());
  public readonly error = computed(() => this.errorStore());
  public readonly rolesError = computed(() => this.roleErrorStore());
  public readonly customRoleInput = computed(() => this.customRoleInputStore());
  public readonly customRoleError = computed(() => this.customRoleErrorStore());
  public readonly customRoles = computed(() =>
    this.form.controls.roles.value().filter((role) => !ROLE_OPTION_VALUES.has(role)),
  );
  public readonly avatarPreview = computed(() => this.avatarPreviewStore());
  public readonly avatarSelected = computed(
    () => this.avatarFileStore() !== null || this.avatarPreviewStore() !== null,
  );

  public readonly nicknameError = computed(() => {
    if (!this.nicknameTouched()) {
      return null;
    }

    const value = this.form.controls.nickname.value().trim();
    if (!value) {
      return 'ニックネームを入力してください。';
    }
    if (value.length > MAX_NICKNAME_LENGTH) {
      return `ニックネームは${MAX_NICKNAME_LENGTH}文字以内で入力してください。`;
    }
    return null;
  });

  public readonly experienceError = computed(() => {
    if (!this.experienceTouched()) {
      return null;
    }

    const value = this.form.controls.experienceYears.value();
    if (value === null) {
      return null;
    }

    if (!Number.isInteger(value) || value < 0 || value > MAX_EXPERIENCE_YEARS) {
      return `経験年数は0から${MAX_EXPERIENCE_YEARS}の整数で入力してください。`;
    }

    return null;
  });

  public readonly bioError = computed(() => {
    if (!this.bioTouched()) {
      return null;
    }

    const length = this.form.controls.bio.value().trim().length;
    if (length > MAX_BIO_LENGTH) {
      return `自己紹介は${MAX_BIO_LENGTH}文字以内で入力してください。`;
    }
    return null;
  });

<<<<<<< HEAD
  public readonly portfolioError = computed(() => {
    if (!this.portfolioTouched()) {
      return null;
    }

    const value = this.form.controls.portfolioUrl.value().trim();
    if (!value) {
      return null;
    }

    if (value.length > MAX_PORTFOLIO_LENGTH) {
      return `ポートフォリオURLは${MAX_PORTFOLIO_LENGTH}文字以内で入力してください。`;
    }

    try {
      const url = new URL(value);
      if (url.protocol !== 'http:' && url.protocol !== 'https:') {
        return 'ポートフォリオURLは http または https で始まる必要があります。';
      }
    } catch {
      return '有効なURLを入力してください。';
    }

    return null;
  });

  public readonly hasValidationErrors = computed(() =>
    Boolean(
      this.nicknameError() ||
        this.experienceError() ||
        this.bioError() ||
        this.portfolioError() ||
        this.rolesError(),
    ),
=======
  public readonly hasValidationErrors = computed(
    () =>
      Boolean(
        this.nicknameError() ||
          this.experienceError() ||
          this.bioError() ||
          this.rolesError(),
      ),
>>>>>>> f9d607d0
  );

  public readonly experienceDisplay = computed(() => {
    const value = this.form.controls.experienceYears.value();
    return value === null ? '' : String(value);
  });

  public readonly bioLength = computed(() => this.form.controls.bio.value().trim().length);

  public readonly isDirty = computed(() => {
    const initial = this.initialValueStore();
    if (!initial) {
      return false;
    }

    const current = this.form.value();
    if (initial.nickname !== current.nickname) {
      return true;
    }
    if (initial.experienceYears !== current.experienceYears) {
      return true;
    }
    if (initial.bio !== current.bio) {
      return true;
    }
    if (!this.areRolesEqual(initial.roles, current.roles)) {
      return true;
    }
    if (this.avatarFileStore() !== null) {
      return true;
    }
    if (this.removeAvatarStore()) {
      return true;
    }
    return false;
  });

  public readonly canSubmit = computed(
    () => !this.loading() && !this.saving() && this.isDirty() && !this.hasValidationErrors(),
  );

  public constructor() {
    void this.loadProfile();
  }

  public ngAfterViewInit(): void {
    queueMicrotask(() => {
      this.panel?.nativeElement.focus();
    });
  }

  @HostListener('document:keydown', ['$event'])
  public onKeydown(event: KeyboardEvent): void {
    if (event.key !== 'Escape') {
      return;
    }

    event.preventDefault();
    this.handleDismissRequest();
  }

  public onBackdropClick(): void {
    this.handleDismissRequest();
  }

  public onCancelClick(): void {
    this.handleDismissRequest();
  }

  public async onSubmit(event: Event): Promise<void> {
    event.preventDefault();
    this.nicknameTouched.set(true);
    this.experienceTouched.set(true);
    this.bioTouched.set(true);
    this.errorStore.set(null);

    if (!this.canSubmit()) {
      if (this.hasValidationErrors()) {
        this.errorStore.set('入力内容に誤りがあります。赤字の項目を修正してください。');
      }
      return;
    }

    const value = this.form.value();
    const payload: ProfileUpdatePayload = {
      nickname: value.nickname.trim(),
      experienceYears: value.experienceYears,
      roles: [...value.roles],
      bio: value.bio,
      removeAvatar: this.removeAvatarStore(),
      avatarFile: this.avatarFileStore(),
    };

    this.savingStore.set(true);

    try {
      const profile = await firstValueFrom(this.profileService.update(payload));
      this.applyProfile(profile);
      this.profileSaved.emit(profile);
      this.dismiss.emit();
    } catch (error) {
      console.error(error);
      this.errorStore.set('プロフィールの更新に失敗しました。時間をおいて再度お試しください。');
    } finally {
      this.savingStore.set(false);
    }
  }

  public onNicknameInput(event: Event): void {
    this.nicknameTouched.set(true);
    this.errorStore.set(null);
    const target = event.target as HTMLInputElement | null;
    const value = target?.value ?? '';
    this.form.controls.nickname.setValue(value);
  }

  public onExperienceInput(event: Event): void {
    this.experienceTouched.set(true);
    const target = event.target as HTMLInputElement | null;
    const raw = target?.value ?? '';
    if (raw === '') {
      this.form.controls.experienceYears.setValue(null);
      return;
    }

    const parsed = Number.parseInt(raw, 10);
    if (Number.isNaN(parsed)) {
      this.form.controls.experienceYears.setValue(null);
      return;
    }

    this.form.controls.experienceYears.setValue(parsed);
  }

  public onBioInput(event: Event): void {
    this.bioTouched.set(true);
    const target = event.target as HTMLTextAreaElement | null;
    const value = target?.value ?? '';
    this.form.controls.bio.setValue(value);
  }

<<<<<<< HEAD
  public onLocationChange(event: Event): void {
    const target = event.target as HTMLSelectElement | null;
    const value = target?.value ?? '';
    this.form.controls.location.setValue(value === '未設定' ? '' : value);
  }

  public onPortfolioInput(event: Event): void {
    this.portfolioTouched.set(true);
    const target = event.target as HTMLInputElement | null;
    const value = target?.value ?? '';
    this.form.controls.portfolioUrl.setValue(value);
  }

  public onCustomRoleInput(event: Event): void {
    this.customRoleErrorStore.set(null);
    const target = event.target as HTMLInputElement | null;
    const value = target?.value ?? '';
    this.customRoleInputStore.set(value);
  }

  public onCustomRoleKeydown(event: KeyboardEvent): void {
    if (event.key !== 'Enter') {
      return;
    }

    event.preventDefault();
    this.onCustomRoleAdd();
  }

  public onCustomRoleAdd(): void {
    const value = this.customRoleInputStore().trim();
    if (!value) {
      this.customRoleErrorStore.set('担当領域を入力してください。');
      return;
    }

    if (value.length > MAX_CUSTOM_ROLE_LENGTH) {
      this.customRoleErrorStore.set(
        `担当領域は${MAX_CUSTOM_ROLE_LENGTH}文字以内で入力してください。`,
      );
      return;
    }

    const roles = this.form.controls.roles.value();
    if (roles.includes(value)) {
      this.customRoleErrorStore.set('同じ担当領域がすでに選択されています。');
      return;
    }

    if (roles.length >= MAX_ROLES) {
      this.customRoleErrorStore.set(
        `業務内容は最大${MAX_ROLES}件まで選択できます。選択済みの項目を解除してから追加してください。`,
      );
      return;
    }

    this.form.controls.roles.setValue([...roles, value]);
    this.customRoleInputStore.set('');
    this.customRoleErrorStore.set(null);
    this.roleErrorStore.set(null);
  }

  public onCustomRoleRemove(role: string): void {
    const roles = this.form.controls.roles.value();
    const filtered = roles.filter((item) => item !== role);
    this.form.controls.roles.setValue(filtered);
    this.roleErrorStore.set(null);
    this.customRoleErrorStore.set(null);
  }

=======
>>>>>>> f9d607d0
  public onRoleToggle(role: string): void {
    const roles = this.form.controls.roles.value();
    if (roles.includes(role)) {
      const filtered = roles.filter((item) => item !== role);
      this.form.controls.roles.setValue(filtered);
      this.roleErrorStore.set(null);
      return;
    }

    if (roles.length >= MAX_ROLES) {
      this.roleErrorStore.set(`業務内容は最大${MAX_ROLES}件まで選択できます。`);
      return;
    }

    this.roleErrorStore.set(null);
    this.form.controls.roles.setValue([...roles, role]);
  }

  public triggerAvatarPicker(): void {
    this.errorStore.set(null);
    this.fileInput?.nativeElement.click();
  }

  public async onAvatarChange(event: Event): Promise<void> {
    const target = event.target as HTMLInputElement | null;
    const file = target?.files?.[0];
    if (!file) {
      return;
    }

    if (!ALLOWED_AVATAR_TYPES.includes(file.type as (typeof ALLOWED_AVATAR_TYPES)[number])) {
      this.errorStore.set('アイコン画像は PNG / JPEG / WebP 形式のファイルを選択してください。');
      this.resetFileInput();
      return;
    }

    if (file.size > MAX_AVATAR_BYTES) {
      this.errorStore.set('アイコン画像は5MB以内のファイルを選択してください。');
      this.resetFileInput();
      return;
    }

    try {
      const preview = await this.readFile(file);
      this.avatarFileStore.set(file);
      this.removeAvatarStore.set(false);
      this.avatarPreviewStore.set(preview);
      this.resetFileInput();
    } catch {
      this.errorStore.set('画像の読み込みに失敗しました。別のファイルをお試しください。');
    }
  }

  public onAvatarRemove(): void {
    this.avatarFileStore.set(null);
    this.avatarPreviewStore.set(null);
    this.removeAvatarStore.set(true);
    this.resetFileInput();
  }

  private async loadProfile(): Promise<void> {
    this.loadingStore.set(true);
    this.errorStore.set(null);
    try {
      const profile = await firstValueFrom(this.profileService.fetch());
      this.applyProfile(profile);
    } catch (error) {
      console.error(error);
      this.errorStore.set('プロフィール情報の取得に失敗しました。時間をおいて再度お試しください。');
    } finally {
      this.loadingStore.set(false);
    }
  }

  private applyProfile(profile: UserProfile): void {
    const state: ProfileFormState = {
      nickname: profile.nickname ?? '',
      experienceYears: profile.experience_years ?? null,
      roles: [...profile.roles],
      bio: profile.bio ?? '',
    };

    this.form.reset({ ...state, roles: [...state.roles] });
    this.initialValueStore.set({ ...state, roles: [...state.roles] });
    this.avatarPreviewStore.set(profile.avatar_url);
    this.avatarFileStore.set(null);
    this.removeAvatarStore.set(false);
    this.nicknameTouched.set(false);
    this.experienceTouched.set(false);
    this.bioTouched.set(false);
    this.roleErrorStore.set(null);
    this.customRoleInputStore.set('');
    this.customRoleErrorStore.set(null);
  }

  private handleDismissRequest(): void {
    if (this.saving()) {
      return;
    }

    if (this.isDirty()) {
      if (typeof window !== 'undefined') {
        const confirmed = window.confirm('保存されていない変更があります。破棄して閉じますか？');
        if (!confirmed) {
          return;
        }
      }
    }

    this.dismiss.emit();
  }

  private areRolesEqual(first: readonly string[], second: readonly string[]): boolean {
    if (first.length !== second.length) {
      return false;
    }

    return first.every((role, index) => role === second[index]);
  }

  private resetFileInput(): void {
    if (!this.fileInput) {
      return;
    }

    this.fileInput.nativeElement.value = '';
  }

  private async readFile(file: File): Promise<string> {
    return await new Promise((resolve, reject) => {
      const reader = new FileReader();
      reader.onload = () => {
        resolve(typeof reader.result === 'string' ? reader.result : '');
      };
      reader.onerror = (event) => {
        console.error(event);
        reject(event);
      };
      reader.readAsDataURL(file);
    });
  }
}<|MERGE_RESOLUTION|>--- conflicted
+++ resolved
@@ -117,76 +117,7 @@
   },
 ];
 
-<<<<<<< HEAD
-function flattenRoleOptions(categories: readonly RoleTreeCategory[]): RoleTreeOption[] {
-  const result: RoleTreeOption[] = [];
-  for (const category of categories) {
-    if (category.options) {
-      result.push(...category.options);
-    }
-    if (category.children) {
-      result.push(...flattenRoleOptions(category.children));
-    }
-  }
-  return result;
-}
-
-const ROLE_OPTION_VALUES = new Set(flattenRoleOptions(ROLE_TREE).map((option) => option.value));
-
-const LOCATION_OPTIONS: readonly string[] = [
-  '未設定',
-  '北海道',
-  '青森県',
-  '岩手県',
-  '宮城県',
-  '秋田県',
-  '山形県',
-  '福島県',
-  '茨城県',
-  '栃木県',
-  '群馬県',
-  '埼玉県',
-  '千葉県',
-  '東京都',
-  '神奈川県',
-  '新潟県',
-  '富山県',
-  '石川県',
-  '福井県',
-  '山梨県',
-  '長野県',
-  '岐阜県',
-  '静岡県',
-  '愛知県',
-  '三重県',
-  '滋賀県',
-  '京都府',
-  '大阪府',
-  '兵庫県',
-  '奈良県',
-  '和歌山県',
-  '鳥取県',
-  '島根県',
-  '岡山県',
-  '広島県',
-  '山口県',
-  '徳島県',
-  '香川県',
-  '愛媛県',
-  '高知県',
-  '福岡県',
-  '佐賀県',
-  '長崎県',
-  '熊本県',
-  '大分県',
-  '宮崎県',
-  '鹿児島県',
-  '沖縄県',
-  '海外',
-];
-
-=======
->>>>>>> f9d607d0
+
 const MAX_NICKNAME_LENGTH = 30;
 const MAX_BIO_LENGTH = 500;
 const MAX_EXPERIENCE_YEARS = 50;
@@ -212,12 +143,7 @@
 
   private readonly profileService = inject(ProfileService);
 
-<<<<<<< HEAD
-  public readonly roleCategories = ROLE_TREE;
-  public readonly locationOptions = LOCATION_OPTIONS;
-=======
   public readonly roleOptions = ROLE_OPTIONS;
->>>>>>> f9d607d0
   public readonly maxBioLength = MAX_BIO_LENGTH;
   public readonly maxCustomRoleLength = MAX_CUSTOM_ROLE_LENGTH;
 
@@ -300,42 +226,6 @@
     return null;
   });
 
-<<<<<<< HEAD
-  public readonly portfolioError = computed(() => {
-    if (!this.portfolioTouched()) {
-      return null;
-    }
-
-    const value = this.form.controls.portfolioUrl.value().trim();
-    if (!value) {
-      return null;
-    }
-
-    if (value.length > MAX_PORTFOLIO_LENGTH) {
-      return `ポートフォリオURLは${MAX_PORTFOLIO_LENGTH}文字以内で入力してください。`;
-    }
-
-    try {
-      const url = new URL(value);
-      if (url.protocol !== 'http:' && url.protocol !== 'https:') {
-        return 'ポートフォリオURLは http または https で始まる必要があります。';
-      }
-    } catch {
-      return '有効なURLを入力してください。';
-    }
-
-    return null;
-  });
-
-  public readonly hasValidationErrors = computed(() =>
-    Boolean(
-      this.nicknameError() ||
-        this.experienceError() ||
-        this.bioError() ||
-        this.portfolioError() ||
-        this.rolesError(),
-    ),
-=======
   public readonly hasValidationErrors = computed(
     () =>
       Boolean(
@@ -344,7 +234,6 @@
           this.bioError() ||
           this.rolesError(),
       ),
->>>>>>> f9d607d0
   );
 
   public readonly experienceDisplay = computed(() => {
@@ -486,7 +375,6 @@
     this.form.controls.bio.setValue(value);
   }
 
-<<<<<<< HEAD
   public onLocationChange(event: Event): void {
     const target = event.target as HTMLSelectElement | null;
     const value = target?.value ?? '';
@@ -557,8 +445,6 @@
     this.customRoleErrorStore.set(null);
   }
 
-=======
->>>>>>> f9d607d0
   public onRoleToggle(role: string): void {
     const roles = this.form.controls.roles.value();
     if (roles.includes(role)) {
