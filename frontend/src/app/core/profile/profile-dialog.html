--- conflicted
+++ resolved
@@ -166,8 +166,7 @@
           <div class="profile-dialog__section-header">
             <h3 id="profile-role-section">担当領域</h3>
             <p class="profile-dialog__section-description">
-<<<<<<< HEAD
-              現在担当している業務内容を選択してください（最大{{ maxRoles }}件）。
+              担当経験のある業務内容を選択してください（最大{{ maxRoles }}件）。
             </p>
           </div>
           <div
@@ -381,109 +380,6 @@
                       class="profile-dialog__role-summary-remove focus-ring"
                       (click)="onRoleRemove(detail.value)"
                       [attr.aria-label]="detail.label + 'を削除'"
-=======
-              現在担当している業務内容を選択してください（最大5件）。
-            </p>
-          </div>
-          <div
-            class="profile-dialog__role-tree"
-            role="group"
-            aria-labelledby="profile-role-section"
-          >
-            @for (category of roleCategories; track category.label) {
-              <section class="profile-dialog__role-category">
-                <h4 class="profile-dialog__role-category-title">{{ category.label }}</h4>
-
-                @if (category.options?.length) {
-                  <div class="profile-dialog__role-options">
-                    @for (option of category.options; track option.value) {
-                      <label class="profile-dialog__role-option">
-                        <input
-                          type="checkbox"
-                          [checked]="form.controls.roles.value().includes(option.value)"
-                          (change)="onRoleToggle(option.value)"
-                        />
-                        <span>{{ option.label }}</span>
-                      </label>
-                    }
-                  </div>
-                }
-
-                @if (category.children?.length) {
-                  <div class="profile-dialog__role-children">
-                    @for (child of category.children; track child.label) {
-                      <div class="profile-dialog__role-child">
-                        <h5 class="profile-dialog__role-child-title">{{ child.label }}</h5>
-                        <div class="profile-dialog__role-options">
-                          @for (option of child.options ?? []; track option.value) {
-                            <label class="profile-dialog__role-option">
-                              <input
-                                type="checkbox"
-                                [checked]="form.controls.roles.value().includes(option.value)"
-                                (change)="onRoleToggle(option.value)"
-                              />
-                              <span>{{ option.label }}</span>
-                            </label>
-                          }
-                        </div>
-                      </div>
-                    }
-                  </div>
-                }
-              </section>
-            }
-          </div>
-
-          <div class="profile-dialog__custom-role">
-            <label class="profile-dialog__label" for="profile-custom-role"
-              >その他（直接入力）</label
-            >
-            <div class="profile-dialog__custom-role-field">
-              <input
-                id="profile-custom-role"
-                type="text"
-                class="profile-dialog__input"
-                [value]="customRoleInput()"
-                (input)="onCustomRoleInput($event)"
-                (keydown)="onCustomRoleKeydown($event)"
-                [attr.maxlength]="maxCustomRoleLength"
-                [attr.aria-describedby]="
-                  customRoleError() ? 'profile-custom-role-error' : 'profile-custom-role-hint'
-                "
-                placeholder="例：技術広報、プロジェクト支援 など"
-                autocomplete="off"
-              />
-              <button
-                type="button"
-                class="profile-dialog__button focus-ring"
-                (click)="onCustomRoleAdd()"
-              >
-                追加
-              </button>
-            </div>
-            <p class="profile-dialog__hint" id="profile-custom-role-hint">
-              最大{{ maxCustomRoleLength }}文字、Enterまたは「追加」で登録できます。
-            </p>
-            @if (customRoleError(); as customRoleMessage) {
-              <p id="profile-custom-role-error" class="profile-dialog__error" aria-live="polite">
-                {{ customRoleMessage }}
-              </p>
-            }
-          </div>
-
-          @if (customRoles().length) {
-            <div class="profile-dialog__custom-role-summary">
-              <p class="profile-dialog__custom-role-summary-label">追加した担当領域</p>
-              <div class="profile-dialog__custom-role-list" aria-label="追加した担当領域">
-                @for (role of customRoles(); track role) {
-                  <span class="profile-dialog__custom-role-item">
-                    <span>{{ role }}</span>
-                    <button
-                      type="button"
-                      class="profile-dialog__custom-role-remove focus-ring"
-                      (click)="onCustomRoleRemove(role)"
-                      [attr.aria-label]="role + 'を削除'"
->>>>>>> a5c471f4
                     >
                       <svg viewBox="0 0 16 16" aria-hidden="true">
                         <path
