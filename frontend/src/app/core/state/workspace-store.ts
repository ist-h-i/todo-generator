import { Injectable, computed, signal } from '@angular/core';

import {
  AnalysisProposal,
  BoardColumnView,
  BoardFilters,
  BoardGrouping,
  Card,
  Label,
  Status,
  Subtask,
  TemplatePreset,
  WorkspaceSettings,
  WorkspaceSummary,
} from '@core/models';
import { createId } from '@core/utils/create-id';

const DEFAULT_TEMPLATE_CONFIDENCE_THRESHOLD = 0.5;

const INITIAL_LABELS: Label[] = [
  { id: 'frontend', name: 'フロントエンド', color: '#38bdf8' },
  { id: 'backend', name: 'バックエンド', color: '#a855f7' },
  { id: 'ux', name: 'UX', color: '#ec4899' },
  { id: 'ai', name: 'AI', color: '#f97316' },
];

const INITIAL_STATUSES: Status[] = [
  { id: 'todo', name: 'To Do', category: 'todo', order: 1, color: '#64748b' },
  { id: 'in-progress', name: 'In Progress', category: 'in-progress', order: 2, color: '#2563eb' },
  { id: 'review', name: 'Review', category: 'in-progress', order: 3, color: '#9333ea' },
  { id: 'done', name: 'Done', category: 'done', order: 4, color: '#16a34a' },
];

const INITIAL_TEMPLATES: TemplatePreset[] = [
  {
    id: 'ai-template',
    name: 'AI 改善サイクル',
    description: 'ChatGPT 改修用のチェックリストテンプレート',
    defaultStatusId: 'todo',
    defaultLabelIds: ['ai'],
    confidenceThreshold: 0.6,
  },
  {
    id: 'ux-template',
    name: 'UX 検証',
    description: 'プロトタイプ検証とユーザーテスト',
    defaultStatusId: 'in-progress',
    defaultLabelIds: ['ux'],
    confidenceThreshold: 0.7,
  },
];

const buildSubtasks = (titles: readonly string[]): Subtask[] =>
  titles.map((title, index) => ({
    id: createId(),
    title,
    status: index === 0 ? 'in-progress' : 'todo',
    assignee: index === 0 ? '田中太郎' : undefined,
    estimateHours: 3,
  }));

const INITIAL_CARDS: Card[] = [
  {
    id: createId(),
    title: 'ChatGPT プロンプトの改善',
    summary: '分析精度向上のための新しいプロンプト設計を検証します。',
    statusId: 'in-progress',
    labelIds: ['ai'],
    priority: 'high',
    storyPoints: 5,
    assignee: '田中太郎',
    confidence: 0.74,
    subtasks: buildSubtasks(['事例収集', '評価実験', 'レビュー共有']).map((subtask, index, list) =>
      index === list.length - 1 ? { ...subtask, status: 'non-issue' } : subtask,
    ),
    comments: [],
    activities: [],
  },
  {
    id: createId(),
    title: 'ボードのアクセシビリティ監査',
    summary: 'キーボード操作とスクリーンリーダー読み上げを改善します。',
    statusId: 'review',
    labelIds: ['ux'],
    priority: 'medium',
    storyPoints: 3,
    assignee: '佐藤花子',
    subtasks: buildSubtasks(['想定シナリオ整理', 'VoiceOver テスト']),
    comments: [],
    activities: [],
  },
  {
    id: createId(),
    title: 'GraphQL API の準備',
    summary: 'カード取得と更新 API を GraphQL で再設計します。',
    statusId: 'todo',
    labelIds: ['backend'],
    priority: 'urgent',
    storyPoints: 8,
    assignee: '李開発',
    subtasks: buildSubtasks(['スキーマ定義', 'Resolver 実装', 'E2E テスト']),
    comments: [],
    activities: [],
  },
  {
    id: createId(),
    title: '設定画面のテンプレート拡充',
    summary: 'テンプレートの並び替えと検索機能を追加します。',
    statusId: 'done',
    labelIds: ['frontend'],
    priority: 'medium',
    storyPoints: 2,
    assignee: '田中太郎',
    subtasks: buildSubtasks(['UI 設計', 'ストア連携']).map((subtask) => ({
      ...subtask,
      status: 'done',
    })),
    comments: [],
    activities: [],
  },
];

const INITIAL_SETTINGS: WorkspaceSettings = {
  defaultStatusId: 'todo',
  defaultAssignee: '田中太郎',
  timezone: 'Asia/Tokyo',
  statuses: INITIAL_STATUSES,
  labels: INITIAL_LABELS,
  templates: INITIAL_TEMPLATES,
  storyPointScale: [1, 2, 3, 5, 8, 13],
};

const INITIAL_FILTERS: BoardFilters = {
  search: '',
  labelIds: [],
  statusIds: [],
};

/**
 * Signal-based workspace store providing board data to all features.
 */
@Injectable({ providedIn: 'root' })
export class WorkspaceStore {
  private readonly settingsSignal = signal<WorkspaceSettings>(INITIAL_SETTINGS);
  private readonly cardsSignal = signal<readonly Card[]>(INITIAL_CARDS);
  private readonly groupingSignal = signal<BoardGrouping>('label');
  private readonly filtersSignal = signal<BoardFilters>({ ...INITIAL_FILTERS });
  private readonly selectedCardIdSignal = signal<string | null>(null);
  private readonly templateConfidenceThresholds = computed(() =>
    new Map(this.settingsSignal().templates.map((template) => [template.id, template.confidenceThreshold])),
  );

  public readonly settings = computed(() => this.settingsSignal());
  public readonly cards = computed(() => this.cardsSignal());
  public readonly grouping = computed(() => this.groupingSignal());
  public readonly filters = computed(() => this.filtersSignal());
  public readonly selectedCardId = computed(() => this.selectedCardIdSignal());

  public readonly filteredCards = computed<readonly Card[]>(() => {
    const allowed = new Set(this.filteredCardIds());
    return this.cardsSignal().filter((card) => allowed.has(card.id));
  });

<<<<<<< HEAD
=======
  /**
   * Evaluates whether a proposal meets the workspace template confidence threshold.
   *
   * @param proposal - Proposal metadata returned from the analyzer.
   * @returns True when the proposal should be presented to the user.
   */
  public readonly isProposalEligible = (
    proposal: Pick<AnalysisProposal, 'templateId' | 'confidence'>,
  ): boolean => {
    const threshold =
      proposal.templateId !== undefined && proposal.templateId !== null
        ? this.templateConfidenceThresholds().get(proposal.templateId)
        : undefined;

    return proposal.confidence >= (threshold ?? DEFAULT_TEMPLATE_CONFIDENCE_THRESHOLD);
  };

>>>>>>> 48c1aaa4
  public readonly summary = computed<WorkspaceSummary>(() => {
    const cards = this.cardsSignal();
    const doneStatusIds = new Set(
      this.settingsSignal()
        .statuses.filter((status) => status.category === 'done')
        .map((status) => status.id),
    );
    const doneCount = cards.filter((card) => doneStatusIds.has(card.statusId)).length;
    const labelCount = new Set(cards.flatMap((card) => card.labelIds)).size;

    return {
      totalCards: cards.length,
      doneCards: doneCount,
      progressRatio: cards.length === 0 ? 0 : Math.round((doneCount / cards.length) * 100),
      activeLabels: labelCount,
    };
  });

  private readonly filteredCardIds = computed(() => {
    const { search, labelIds, statusIds } = this.filtersSignal();
    const normalizedSearch = search.trim().toLowerCase();

    return this.cardsSignal()
      .filter((card) => {
        if (normalizedSearch.length > 0) {
          const corpus = `${card.title} ${card.summary}`.toLowerCase();
          if (!corpus.includes(normalizedSearch)) {
            return false;
          }
        }

        if (labelIds.length > 0 && !labelIds.some((labelId) => card.labelIds.includes(labelId))) {
          return false;
        }

        if (statusIds.length > 0 && !statusIds.includes(card.statusId)) {
          return false;
        }

        return true;
      })
      .map((card) => card.id);
  });

  public readonly boardColumns = computed<BoardColumnView[]>(() => {
    const cards = this.cardsSignal();
    const allowedIds = new Set(this.filteredCardIds());
    const grouping = this.groupingSignal();

    if (grouping === 'status') {
      return this.settingsSignal()
        .statuses.slice()
        .sort((a, b) => a.order - b.order)
        .map((status) => {
          const matches = cards.filter(
            (card) => card.statusId === status.id && allowedIds.has(card.id),
          );
          return {
            id: status.id,
            title: status.name,
            accent: status.color,
            cards: matches.map((card) => card.id),
            count: matches.length,
          };
        });
    }

    return this.settingsSignal().labels.map((label) => {
      const matches = cards.filter(
        (card) => card.labelIds.includes(label.id) && allowedIds.has(card.id),
      );
      return {
        id: label.id,
        title: label.name,
        accent: label.color,
        cards: matches.map((card) => card.id),
        count: matches.length,
      };
    });
  });

  /**
   * Persists grouping updates from the board toolbar.
   *
   * @param grouping - New grouping strategy.
   */
  public readonly setGrouping = (grouping: BoardGrouping): void => {
    this.groupingSignal.set(grouping);
  };

  /**
   * Updates board filters using a partial payload.
   *
   * @param filters - Next filter patch.
   */
  public readonly updateFilters = (filters: Partial<BoardFilters>): void => {
    this.filtersSignal.update((current) => ({ ...current, ...filters }));
  };

  /**
   * Clears the current board filters.
   */
  public readonly resetFilters = (): void => {
    this.filtersSignal.set({ ...INITIAL_FILTERS });
  };

  /**
   * Tracks the currently selected card for the detail drawer.
   *
   * @param cardId - Selected card identifier.
   */
  public readonly selectCard = (cardId: string | null): void => {
    this.selectedCardIdSignal.set(cardId);
  };

  /**
   * Imports proposals from the analyzer into the board store.
   *
   * @param proposals - AI generated proposals ready for publication.
   */
  public readonly importProposals = (proposals: readonly AnalysisProposal[]): void => {
    if (proposals.length === 0) {
      return;
    }

    const eligible = proposals.filter((proposal) => this.isProposalEligible(proposal));
    if (eligible.length === 0) {
      return;
    }

    const settings = this.settingsSignal();
    const defaultStatus = settings.defaultStatusId;
    const defaultLabel = settings.labels[0]?.id ?? 'general';

    const mapped: Card[] = eligible.map((proposal) => {
      const template = proposal.templateId
        ? settings.templates.find((entry) => entry.id === proposal.templateId)
        : undefined;

      const statusId = proposal.suggestedStatusId || template?.defaultStatusId || defaultStatus;
      const labelIds = proposal.suggestedLabelIds.length > 0
        ? [...proposal.suggestedLabelIds]
        : template
            ? [...template.defaultLabelIds]
            : [defaultLabel];

      return {
        id: createId(),
        title: proposal.title,
        summary: proposal.summary,
        statusId,
        labelIds,
        priority: 'medium',
        storyPoints: 3,
        assignee: settings.defaultAssignee,
        confidence: proposal.confidence,
        subtasks: proposal.subtasks.map((task) => ({
          id: createId(),
          title: task,
          status: 'todo',
        })),
        comments: [],
        activities: [],
      } satisfies Card;
    });

    this.cardsSignal.update((current) => [...mapped, ...current]);
  };

  /**
   * Moves a card to a different status.
   *
   * @param cardId - Identifier of the card to update.
   * @param statusId - New status.
   */
  public readonly updateCardStatus = (cardId: string, statusId: string): void => {
    this.cardsSignal.update((cards) =>
      cards.map((card) =>
        card.id === cardId
          ? {
              ...card,
              statusId,
            }
          : card,
      ),
    );
  };

  public readonly updateSubtaskStatus = (
    cardId: string,
    subtaskId: string,
    status: Subtask['status'],
  ): void => {
    this.cardsSignal.update((cards) =>
      cards.map((card) =>
        card.id === cardId
          ? {
              ...card,
              subtasks: card.subtasks.map((subtask) =>
                subtask.id === subtaskId
                  ? {
                      ...subtask,
                      status,
                    }
                  : subtask,
              ),
            }
          : card,
      ),
    );
  };

<<<<<<< HEAD
  /**
   * Creates a new card from a suggested improvement action.
   *
   * @param payload - Attributes describing the new card.
   * @returns Created card instance.
   */
  public readonly createCardFromSuggestion = (payload: {
    title: string;
    summary: string;
    statusId?: string;
    labelIds?: readonly string[];
    priority?: 'low' | 'medium' | 'high' | 'urgent';
    assignee?: string;
    dueDate?: string;
    originSuggestionId?: string;
    initiativeId?: string;
  }): Card => {
    const settings = this.settingsSignal();
    const defaultStatusId = payload.statusId || settings.defaultStatusId;
    const labels = payload.labelIds && payload.labelIds.length > 0
      ? [...payload.labelIds]
      : [settings.labels[0]?.id ?? 'general'];

    const card: Card = {
      id: createId(),
      title: payload.title,
      summary: payload.summary,
      statusId: defaultStatusId,
      labelIds: labels,
      priority: payload.priority ?? 'medium',
      storyPoints: 3,
      assignee: payload.assignee ?? settings.defaultAssignee,
      dueDate: payload.dueDate,
      subtasks: [],
      comments: [],
      activities: [],
      originSuggestionId: payload.originSuggestionId,
      initiativeId: payload.initiativeId,
    };

    this.cardsSignal.update((cards) => [card, ...cards]);

    return card;
  };

=======
>>>>>>> 48c1aaa4
  /**
   * Derives the card for the current selection.
   *
   * @returns Signal exposing the active card when available.
   */
  public readonly selectedCard = computed<Card | undefined>(() => {
    const cardId = this.selectedCardIdSignal();
    if (!cardId) {
      return undefined;
    }

    return this.cardsSignal().find((card) => card.id === cardId);
  });

  /**
   * Exposes a read method for cards by identifier.
   *
   * @param cardId - Target identifier.
   * @returns Card instance when found.
   */
  public readonly getCard = (cardId: string): Card | undefined =>
    this.cardsSignal().find((card) => card.id === cardId);

  /**
   * Adds a custom label to the workspace settings.
   *
   * @param payload - Label attributes from the settings form.
   */
  public readonly addLabel = (payload: { name: string; color: string }): void => {
    this.settingsSignal.update((settings) => ({
      ...settings,
      labels: [...settings.labels, { id: createId(), name: payload.name, color: payload.color }],
    }));
  };

  /**
   * Adds a new status lane to the workspace configuration.
   *
   * @param payload - Status name and lifecycle category.
   */
  public readonly addStatus = (
    payload: { name: string; category: 'todo' | 'in-progress' | 'done'; color: string },
  ): void => {
    this.settingsSignal.update((settings) => {
      const currentOrders = settings.statuses.map((status) => status.order);
      const nextOrder = currentOrders.length === 0 ? 1 : Math.max(...currentOrders) + 1;
      return {
        ...settings,
        statuses: [
          ...settings.statuses,
          {
            id: createId(),
            name: payload.name,
            category: payload.category,
            order: nextOrder,
            color: payload.color,
          },
        ],
      };
    });
  };

  /**
   * Registers a new template available for analyzer driven proposals.
   *
   * @param payload - Template information collected from settings forms.
   */
  public readonly addTemplate = (payload: {
    name: string;
    description: string;
    defaultStatusId: string;
    defaultLabelIds: readonly string[];
    confidenceThreshold: number;
  }): void => {
    this.settingsSignal.update((settings) => ({
      ...settings,
      templates: [
        ...settings.templates,
        {
          id: createId(),
          name: payload.name,
          description: payload.description,
          defaultStatusId: payload.defaultStatusId,
          defaultLabelIds: [...payload.defaultLabelIds],
          confidenceThreshold: payload.confidenceThreshold,
        },
      ],
    }));
  };

  /**
   * Applies updates to an existing template.
   *
   * @param templateId - Target template identifier.
   * @param changes - Partial template payload.
   */
  public readonly updateTemplate = (
    templateId: string,
    changes: Partial<Omit<TemplatePreset, 'id'>>,
  ): void => {
    this.settingsSignal.update((settings) => ({
      ...settings,
      templates: settings.templates.map((template) => {
        if (template.id !== templateId) {
          return template;
        }

        const { defaultLabelIds, ...rest } = changes;
        return {
          ...template,
          ...rest,
          defaultLabelIds:
            defaultLabelIds !== undefined ? [...defaultLabelIds] : template.defaultLabelIds,
        } satisfies TemplatePreset;
      }),
    }));
  };

  /**
   * Removes a template from the workspace configuration.
   *
   * @param templateId - Identifier of the template to delete.
   */
  public readonly removeTemplate = (templateId: string): void => {
    this.settingsSignal.update((settings) => ({
      ...settings,
      templates: settings.templates.filter((template) => template.id !== templateId),
    }));
  };
}<|MERGE_RESOLUTION|>--- conflicted
+++ resolved
@@ -161,26 +161,6 @@
     return this.cardsSignal().filter((card) => allowed.has(card.id));
   });
 
-<<<<<<< HEAD
-=======
-  /**
-   * Evaluates whether a proposal meets the workspace template confidence threshold.
-   *
-   * @param proposal - Proposal metadata returned from the analyzer.
-   * @returns True when the proposal should be presented to the user.
-   */
-  public readonly isProposalEligible = (
-    proposal: Pick<AnalysisProposal, 'templateId' | 'confidence'>,
-  ): boolean => {
-    const threshold =
-      proposal.templateId !== undefined && proposal.templateId !== null
-        ? this.templateConfidenceThresholds().get(proposal.templateId)
-        : undefined;
-
-    return proposal.confidence >= (threshold ?? DEFAULT_TEMPLATE_CONFIDENCE_THRESHOLD);
-  };
-
->>>>>>> 48c1aaa4
   public readonly summary = computed<WorkspaceSummary>(() => {
     const cards = this.cardsSignal();
     const doneStatusIds = new Set(
@@ -393,7 +373,6 @@
     );
   };
 
-<<<<<<< HEAD
   /**
    * Creates a new card from a suggested improvement action.
    *
@@ -439,8 +418,6 @@
     return card;
   };
 
-=======
->>>>>>> 48c1aaa4
   /**
    * Derives the card for the current selection.
    *
