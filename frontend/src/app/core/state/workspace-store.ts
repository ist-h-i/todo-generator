--- conflicted
+++ resolved
@@ -18,7 +18,6 @@
 
 const DEFAULT_TEMPLATE_CONFIDENCE_THRESHOLD = 0.5;
 
-<<<<<<< HEAD
 const DEFAULT_TEMPLATE_FIELD_VISIBILITY: TemplateFieldVisibility = {
   showStoryPoints: true,
   showDueDate: true,
@@ -33,8 +32,6 @@
   readonly fieldVisibility?: Partial<TemplateFieldVisibility>;
 };
 
-=======
->>>>>>> 9ab23593
 const INITIAL_LABELS: Label[] = [
   { id: 'frontend', name: 'フロントエンド', color: '#38bdf8' },
   { id: 'backend', name: 'バックエンド', color: '#a855f7' },
@@ -57,15 +54,12 @@
     defaultStatusId: 'todo',
     defaultLabelIds: ['ai'],
     confidenceThreshold: 0.6,
-<<<<<<< HEAD
     fieldVisibility: {
       showStoryPoints: true,
       showDueDate: false,
       showAssignee: true,
       showConfidence: true,
     },
-=======
->>>>>>> 9ab23593
   },
   {
     id: 'ux-template',
@@ -74,15 +68,12 @@
     defaultStatusId: 'in-progress',
     defaultLabelIds: ['ux'],
     confidenceThreshold: 0.7,
-<<<<<<< HEAD
     fieldVisibility: {
       showStoryPoints: false,
       showDueDate: true,
       showAssignee: false,
       showConfidence: true,
     },
-=======
->>>>>>> 9ab23593
   },
 ];
 
@@ -357,7 +348,6 @@
       const template = proposal.templateId
         ? settings.templates.find((entry) => entry.id === proposal.templateId)
         : undefined;
-<<<<<<< HEAD
       const templateFields = template?.fieldVisibility ?? DEFAULT_TEMPLATE_FIELD_VISIBILITY;
 
       const statusId = proposal.suggestedStatusId || template?.defaultStatusId || defaultStatus;
@@ -369,15 +359,6 @@
           : [defaultLabel];
       const labelIds = Array.from(new Set(labelSource));
       const assignee = templateFields.showAssignee ? settings.defaultAssignee : undefined;
-=======
-
-      const statusId = proposal.suggestedStatusId || template?.defaultStatusId || defaultStatus;
-      const labelIds = proposal.suggestedLabelIds.length > 0
-        ? [...proposal.suggestedLabelIds]
-        : template
-            ? [...template.defaultLabelIds]
-            : [defaultLabel];
->>>>>>> 9ab23593
 
       return {
         id: createId(),
@@ -385,16 +366,10 @@
         summary: proposal.summary,
         statusId,
         labelIds,
-<<<<<<< HEAD
         templateId: proposal.templateId ?? null,
         priority: 'medium',
         storyPoints: 3,
         assignee,
-=======
-        priority: 'medium',
-        storyPoints: 3,
-        assignee: settings.defaultAssignee,
->>>>>>> 9ab23593
         confidence: proposal.confidence,
         subtasks: proposal.subtasks.map((task) => ({
           id: createId(),
@@ -590,7 +565,6 @@
     defaultStatusId: string;
     defaultLabelIds: readonly string[];
     confidenceThreshold: number;
-<<<<<<< HEAD
     fieldVisibility?: Partial<TemplateFieldVisibility>;
   }): void => {
     const fieldVisibility: TemplateFieldVisibility = {
@@ -598,9 +572,6 @@
       ...(payload.fieldVisibility ?? {}),
     };
     const defaultLabelIds = Array.from(new Set(payload.defaultLabelIds));
-=======
-  }): void => {
->>>>>>> 9ab23593
     this.settingsSignal.update((settings) => ({
       ...settings,
       templates: [
@@ -610,14 +581,9 @@
           name: payload.name,
           description: payload.description,
           defaultStatusId: payload.defaultStatusId,
-<<<<<<< HEAD
           defaultLabelIds,
           confidenceThreshold: payload.confidenceThreshold,
           fieldVisibility,
-=======
-          defaultLabelIds: [...payload.defaultLabelIds],
-          confidenceThreshold: payload.confidenceThreshold,
->>>>>>> 9ab23593
         },
       ],
     }));
@@ -629,14 +595,7 @@
    * @param templateId - Target template identifier.
    * @param changes - Partial template payload.
    */
-<<<<<<< HEAD
   public readonly updateTemplate = (templateId: string, changes: TemplateUpdate): void => {
-=======
-  public readonly updateTemplate = (
-    templateId: string,
-    changes: Partial<Omit<TemplatePreset, 'id'>>,
-  ): void => {
->>>>>>> 9ab23593
     this.settingsSignal.update((settings) => ({
       ...settings,
       templates: settings.templates.map((template) => {
@@ -644,16 +603,11 @@
           return template;
         }
 
-<<<<<<< HEAD
         const { fieldVisibility, defaultLabelIds, ...rest } = changes;
-=======
-        const { defaultLabelIds, ...rest } = changes;
->>>>>>> 9ab23593
         return {
           ...template,
           ...rest,
           defaultLabelIds:
-<<<<<<< HEAD
             defaultLabelIds !== undefined
               ? Array.from(new Set(defaultLabelIds))
               : template.defaultLabelIds,
@@ -661,9 +615,6 @@
             fieldVisibility !== undefined
               ? { ...template.fieldVisibility, ...fieldVisibility }
               : template.fieldVisibility,
-=======
-            defaultLabelIds !== undefined ? [...defaultLabelIds] : template.defaultLabelIds,
->>>>>>> 9ab23593
         } satisfies TemplatePreset;
       }),
     }));
