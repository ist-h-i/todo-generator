--- conflicted
+++ resolved
@@ -26,7 +26,6 @@
     },
   ],
   template: `
-<<<<<<< HEAD
     <div class="ui-select" [class.ui-select--disabled]="disabled">
       <!-- Single-select: custom trigger + panel -->
       <ng-container *ngIf="!multiple && (!size || size === 1); else nativeOnly">
@@ -111,21 +110,6 @@
         </select>
       </ng-template>
     </div>
-=======
-    <select
-      class="form-control app-select"
-      [id]="id || null"
-      [name]="name || null"
-      [disabled]="disabled"
-      [multiple]="multiple || null"
-      [attr.size]="size ?? null"
-      [value]="!multiple ? (typeof value === 'string' ? value : '') : null"
-      (change)="onSelectChange($event)"
-      (blur)="onTouched()"
-    >
-      <ng-content></ng-content>
-    </select>
->>>>>>> 25da9780
   `,
   styles: [
     `
@@ -199,7 +183,6 @@
   @Input() placeholder?: string;
 
   disabled = false;
-<<<<<<< HEAD
   value: any = '';
   panelOpen = false;
   selectedLabel = '';
@@ -209,15 +192,11 @@
   @ViewChild('nativeSelect', { static: true }) nativeSelectRef!: ElementRef<HTMLSelectElement>;
 
   options: Array<{ value: string; label: string; disabled: boolean }> = [];
-=======
-  value: string | string[] | null = null;
->>>>>>> 25da9780
 
   private onChange: (val: string | string[] | null) => void = () => {};
   // Must be public to be callable from the template (blur) handler
   public onTouched: () => void = () => {};
 
-<<<<<<< HEAD
   ngAfterViewInit(): void {
     this.readOptions();
     this.syncLabelFromValue();
@@ -226,10 +205,6 @@
   writeValue(obj: any): void {
     this.value = obj;
     this.syncLabelFromValue();
-=======
-  writeValue(value: string | string[] | null): void {
-    this.value = value ?? null;
->>>>>>> 25da9780
   }
   registerOnChange(fn: (val: string | string[] | null) => void): void {
     this.onChange = fn;
