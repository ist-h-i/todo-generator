--- conflicted
+++ resolved
@@ -32,22 +32,13 @@
 
 ## Usage Notes
 - Accepts projected `<option>` elements or an `[options]` input with value/label pairs for rendering.
-- Acts as a `ControlValueAccessor` and keeps the native `<select>` element in sync for forms integration.
-<<<<<<< HEAD
-- In single-select mode, clicking or pressing <kbd>Enter</kbd> on an option updates the value, closes the custom panel, and restores focus to the trigger button for accessibility.
-=======
-- In single-select mode, clicking or pressing Enter on an option immediately closes the
+- Acts as a `ControlValueAccessor` and keeps the native `<select>` element in sync for forms integration.- In single-select mode, clicking or pressing Enter on an option immediately closes the
   panel and returns focus to the trigger button for accessibility.
 - Outside clicks and Escape also close the panel without forcing focus, matching native
   select behaviour.
->>>>>>> 604abc65
 
 ## Change History
 - Seeded by generator. Append context on future changes.
 - 2025-10-22: Added support for binding options via the `[options]` input and ensured native select synchronisation.
-<<<<<<< HEAD
-- 2025-10-24: Documented that single-select interactions close the panel immediately and return focus to the trigger.
-=======
 - 2025-10-23: Documented confirmed single-select close-on-selection behaviour and public
   API surface; corrected source path reference.
->>>>>>> 604abc65
