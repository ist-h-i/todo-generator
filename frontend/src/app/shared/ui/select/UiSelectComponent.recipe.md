# Recipe: UiSelectComponent

Source: `frontend/src/app/shared/ui/select/ui-select.ts`

## Purpose & Responsibilities
<<<<<<< HEAD
- Renders the design-system single- and multi-select input, exposing both a custom single-select experience and a native `<select>` fallback for multi/size variants.
- Bridges Angular forms by implementing `ControlValueAccessor`, keeping the hidden native element in sync with the projected options.

## Public API
- Inputs: `id`, `name`, `placeholder`, `multiple`, `size`, `options`, `disabled`.
- Methods: `writeValue`, `registerOnChange`, `registerOnTouched`, `setDisabledState`, `togglePanel`, `openPanel`, `closePanel`.
- Template references: `trigger`, `nativeSelect`.

## Notable Dependencies
- Angular `ControlValueAccessor` contract via `NG_VALUE_ACCESSOR` for forms integration.
- Relies on projected `<option>` elements or `[options]` input for option definitions.

## Usage Notes
- Accepts projected `<option>` elements or an `[options]` input with value/label pairs for rendering.
- Acts as a `ControlValueAccessor` and keeps the hidden native `<select>` element aligned with the reactive form control value.
- Single-select mode exposes a custom trigger and option panel; clicking an option (or pressing Enter) updates the value, closes the panel immediately, and returns focus to the trigger for accessibility parity.
- Escape key or outside clicks close the panel without changing the selection; multi-select/native variants remain open until the user blurs the control.
=======
- Provide a custom single-select experience with an accessible trigger + panel while
  maintaining a hidden native `<select>` for forms integration.
- Fall back to rendering the native `<select>` directly for multi-select or `size > 1`
  scenarios.

## Public API
- Inputs:
  - `id`, `name`: pass-through attributes for the backing control.
  - `multiple`, `size`: toggle native select behaviour; when in multi/size mode the
    custom panel is disabled.
  - `placeholder`: text shown when no value is selected.
  - `options`: optional array of `{ value, label, disabled }` objects rendered in place
    of projected `<option>` elements.
- ControlValueAccessor hooks: `writeValue`, `registerOnChange`, `registerOnTouched`,
  `setDisabledState`.
- User interactions:
  - `togglePanel()` opens/closes the custom panel for single-select mode.
  - `onOptionClick()` selects an option, syncs the native control, closes the panel, and
    restores focus to the trigger.
  - Keyboard handler supports Arrow navigation, Enter to select/close, and Escape to
    close while returning focus.

## Notable Dependencies
- Angular `CommonModule` for structural directives.
- `ControlValueAccessor` from `@angular/forms` to integrate with Angular forms.
- `MutationObserver` is used (when available) to keep projected `<option>` content in
  sync with the custom panel.

## Usage Notes
- Accepts projected `<option>` elements or an `[options]` input with value/label pairs for rendering.
- Acts as a `ControlValueAccessor` and keeps the native `<select>` element in sync for forms integration.
- In single-select mode, clicking or pressing Enter on an option immediately closes the
  panel and returns focus to the trigger button for accessibility.
- Outside clicks and Escape also close the panel without forcing focus, matching native
  select behaviour.
>>>>>>> 72aeab09

## Change History
- Seeded by generator. Append context on future changes.
- 2025-10-22: Added support for binding options via the `[options]` input and ensured native select synchronisation.
<<<<<<< HEAD
- 2025-10-23: Confirmed single-select option activation closes the panel immediately and recorded focus-management behaviour.
=======
- 2025-10-23: Documented confirmed single-select close-on-selection behaviour and public
  API surface; corrected source path reference.
>>>>>>> 72aeab09
<|MERGE_RESOLUTION|>--- conflicted
+++ resolved
@@ -2,27 +2,7 @@
 
 Source: `frontend/src/app/shared/ui/select/ui-select.ts`
 
-## Purpose & Responsibilities
-<<<<<<< HEAD
-- Renders the design-system single- and multi-select input, exposing both a custom single-select experience and a native `<select>` fallback for multi/size variants.
-- Bridges Angular forms by implementing `ControlValueAccessor`, keeping the hidden native element in sync with the projected options.
-
-## Public API
-- Inputs: `id`, `name`, `placeholder`, `multiple`, `size`, `options`, `disabled`.
-- Methods: `writeValue`, `registerOnChange`, `registerOnTouched`, `setDisabledState`, `togglePanel`, `openPanel`, `closePanel`.
-- Template references: `trigger`, `nativeSelect`.
-
-## Notable Dependencies
-- Angular `ControlValueAccessor` contract via `NG_VALUE_ACCESSOR` for forms integration.
-- Relies on projected `<option>` elements or `[options]` input for option definitions.
-
-## Usage Notes
-- Accepts projected `<option>` elements or an `[options]` input with value/label pairs for rendering.
-- Acts as a `ControlValueAccessor` and keeps the hidden native `<select>` element aligned with the reactive form control value.
-- Single-select mode exposes a custom trigger and option panel; clicking an option (or pressing Enter) updates the value, closes the panel immediately, and returns focus to the trigger for accessibility parity.
-- Escape key or outside clicks close the panel without changing the selection; multi-select/native variants remain open until the user blurs the control.
-=======
-- Provide a custom single-select experience with an accessible trigger + panel while
+## Purpose & Responsibilities- Provide a custom single-select experience with an accessible trigger + panel while
   maintaining a hidden native `<select>` for forms integration.
 - Fall back to rendering the native `<select>` directly for multi-select or `size > 1`
   scenarios.
@@ -57,14 +37,9 @@
   panel and returns focus to the trigger button for accessibility.
 - Outside clicks and Escape also close the panel without forcing focus, matching native
   select behaviour.
->>>>>>> 72aeab09
 
 ## Change History
 - Seeded by generator. Append context on future changes.
 - 2025-10-22: Added support for binding options via the `[options]` input and ensured native select synchronisation.
-<<<<<<< HEAD
-- 2025-10-23: Confirmed single-select option activation closes the panel immediately and recorded focus-management behaviour.
-=======
 - 2025-10-23: Documented confirmed single-select close-on-selection behaviour and public
   API surface; corrected source path reference.
->>>>>>> 72aeab09
