--- conflicted
+++ resolved
@@ -31,7 +31,6 @@
 
           echo "TASK_INPUT: $TASK_INPUT"
           mkdir -p codex_output
-<<<<<<< HEAD
           set -o pipefail
           codex translator --task "$TASK_INPUT" | tee codex_output/translator.md
 
@@ -40,18 +39,4 @@
         if: always()
         with:
           name: codex-agent-outputs
-          path: codex_output
-=======
-
-          TRANSLATOR_OUTPUT="$(codex translator --task "$TASK_INPUT")"
-          printf '%s\n' "$TRANSLATOR_OUTPUT" > codex_output/translator.md
-
-          REQUIREMENTS_OUTPUT="$(codex requirements_analyst --task "$TRANSLATOR_OUTPUT")"
-          printf '%s\n' "$REQUIREMENTS_OUTPUT" > codex_output/requirements_analyst.md
-
-          DETAIL_DESIGN_OUTPUT="$(codex detail_designer --task "$REQUIREMENTS_OUTPUT")"
-          printf '%s\n' "$DETAIL_DESIGN_OUTPUT" > codex_output/detail_designer.md
-
-          PLAN_OUTPUT="$(codex planner --task "$DETAIL_DESIGN_OUTPUT")"
-          printf '%s\n' "$PLAN_OUTPUT" > codex_output/planner.md
->>>>>>> 356754ed
+          path: codex_output