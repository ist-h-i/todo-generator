name: Auto Resolve Conflicts

on:
  pull_request:
    types:
      - opened
      - synchronize
      - reopened

permissions:
  contents: write
  pull-requests: write

jobs:
  auto-resolve:
    runs-on: ubuntu-latest

    steps:
      - name: Checkout PR branch
        uses: actions/checkout@v4
        with:
          ref: ${{ github.head_ref }}
          fetch-depth: 0

      - name: Merge base branch into PR
        run: |
          git fetch origin ${{ github.base_ref }}
          if git merge --no-commit --no-ff origin/${{ github.base_ref }}; then
            echo "Base branch merged cleanly."
          else
            echo "Merge produced conflicts (expected when PR diverges from base)." >&2
          fi

      - name: Set up Node.js
        uses: actions/setup-node@v4
        with:
          node-version: 20

      - name: Set up Python
        uses: actions/setup-python@v5
        with:
          python-version: "3.11"

<<<<<<< HEAD
      - name: Install Chromium
        run: |
          sudo apt-get update
          sudo apt-get install -y chromium-browser
=======
      - name: Ensure Chrome for headless tests
        run: |
          set -euo pipefail

          for candidate in google-chrome google-chrome-stable; do
            if command -v "$candidate" >/dev/null 2>&1 && "$candidate" --version >/dev/null 2>&1; then
              echo "$("$candidate" --version) already installed."
              exit 0
            fi
          done

          tmp_dir=$(mktemp -d)
          trap 'rm -rf "$tmp_dir"' EXIT

          curl -fsSL -o "$tmp_dir/google-chrome.deb" https://dl.google.com/linux/direct/google-chrome-stable_current_amd64.deb
          sudo apt-get update
          sudo apt-get install -y "$tmp_dir/google-chrome.deb"
>>>>>>> dcb6dbb5

      - name: Install MCP servers
        run: |
          npm install -g @modelcontextprotocol/server-filesystem
          pip install mcp-server-git

      - name: Install quality tooling
        run: |
          npm install -g eslint retire
          pip install openai flake8 bandit pytest

      - name: Run Codex auto-resolve
        env:
          OPENAI_API_KEY: ${{ secrets.OPENAI_API_KEY }}
        run: |
          python scripts/auto_resolve_conflicts.py

      - name: Run Lint
        run: |
          if [ -f package.json ]; then
            npx eslint . --ext .js,.ts || true
          elif [ -f frontend/package.json ]; then
            (cd frontend && npx eslint . --ext .js,.ts) || true
          elif [ -f requirements.txt ]; then
            pip install flake8
            flake8 . || true
          else
            echo "No linter detected, skipping."
          fi

      - name: Run Security Scan
        run: |
          if [ -f package.json ]; then
            npm install -g retire
            retire --outputformat json --severity high || true
          elif [ -f requirements.txt ]; then
            pip install bandit
            bandit -r . || true
          else
            echo "No security scanner detected, skipping."
          fi

      - name: Run tests
        run: |
          set -e
          ran_tests=false

          chrome_candidates="google-chrome google-chrome-stable chromium chromium-browser chrome-headless-shell"
          for candidate in $chrome_candidates; do
            if command -v "$candidate" >/dev/null 2>&1; then
              if "$candidate" --version >/dev/null 2>&1 || "$candidate" --product-version >/dev/null 2>&1; then
                export CHROME_BIN="$(command -v "$candidate")"
                break
              fi
            fi
          done

          if [ -n "${CHROME_BIN:-}" ]; then
            echo "Using Chrome binary: $CHROME_BIN"
          else
            echo "No Chrome binary detected in PATH."
          fi

          if [ -f package.json ]; then
            ran_tests=true
            npm ci
            if [ -f karma.conf.js ] || [ -f karma.conf.cjs ]; then
              npx karma start --single-run --browsers=ChromeHeadless
            else
<<<<<<< HEAD
              npm test
            fi
          elif [ -f pytest.ini ] || [ -f conftest.py ] || [ -f requirements.txt ]; then
            pip install -r requirements.txt
            pytest
          elif [ -f frontend/package.json ]; then
            cd frontend
=======
              if node -e "const pkg=require('./package.json'); const script=(pkg && pkg.scripts && pkg.scripts.test) || ''; process.exit(script.includes('ng test') ? 0 : 1);"; then
                npm test -- --watch=false --browsers=ChromeHeadless
              else
                npm test
              fi
            fi
          fi

          if [ -f frontend/package.json ]; then
            ran_tests=true
            pushd frontend > /dev/null
>>>>>>> dcb6dbb5
            if [ -f package-lock.json ]; then
              npm ci
            else
              npm install
            fi
            if [ -f karma.conf.js ] || [ -f karma.conf.cjs ]; then
              npx karma start --single-run --browsers=ChromeHeadless
            else
<<<<<<< HEAD
              npm test
            fi
          else
=======
              if node -e "const pkg=require('./package.json'); const script=(pkg && pkg.scripts && pkg.scripts.test) || ''; process.exit(script.includes('ng test') ? 0 : 1);"; then
                npm test -- --watch=false --browsers=ChromeHeadless
              else
                npm test
              fi
            fi
            popd > /dev/null
          fi

          if [ -f pytest.ini ] || [ -f conftest.py ] || [ -f requirements.txt ]; then
            ran_tests=true
            if [ -f requirements.txt ]; then
              pip install -r requirements.txt
            fi
            pytest
          fi

          if [ -f backend/requirements.txt ]; then
            ran_tests=true
            pip install -r backend/requirements.txt
            pushd backend > /dev/null
            pytest
            popd > /dev/null
          fi

          if [ "$ran_tests" = false ]; then
>>>>>>> dcb6dbb5
            echo "No test framework detected, skipping."
          fi

      - name: Commit & Push if tests pass
        if: success()
        run: |
          git config --global user.name "merge-bot"
          git config --global user.email "merge-bot@example.com"
          git add .
          git commit -m "🤖 auto-resolved merge conflicts (lint+security+tests passed)" || echo "No changes to commit"
          git push --force-with-lease origin HEAD:${{ github.head_ref }}

      - name: Create Pull Request
        if: success()
        env:
          GITHUB_TOKEN: ${{ secrets.GITHUB_TOKEN }}
          GH_TOKEN: ${{ secrets.GITHUB_TOKEN }}
          EXISTING_PR_NUMBER: ${{ github.event.pull_request.number }}
          EXISTING_PR_URL: ${{ github.event.pull_request.html_url }}
        run: |
          set -e

          existing_pr_number=""
          existing_pr_url=""

          if [ -n "${EXISTING_PR_NUMBER}" ]; then
            existing_pr_number="${EXISTING_PR_NUMBER}"
            existing_pr_url="${EXISTING_PR_URL:-https://github.com/${GITHUB_REPOSITORY}/pull/${EXISTING_PR_NUMBER}}"
          else
            existing_pr_info="$(gh pr view --head "${{ github.head_ref }}" --json number,url --template '{{.number}} {{.url}}' 2>/dev/null || true)"

            if [ -n "${existing_pr_info}" ]; then
              IFS=' ' read -r existing_pr_number existing_pr_url <<< "${existing_pr_info}"
            fi
          fi

          if [ -n "${existing_pr_url}" ]; then
            if [ -n "${existing_pr_number}" ]; then
              echo "Pull request already exists (#${existing_pr_number}): ${existing_pr_url}"
            else
              echo "Pull request already exists: ${existing_pr_url}"
            fi
            exit 0
          fi

          gh pr create \
            --base main \
            --head ${{ github.head_ref }} \
            --title "🤖 Auto-resolved merge conflicts (lint+security+tests passed)" \
            --body "This PR was automatically generated by Codex + MCP after resolving conflicts, passing lint, security checks, and tests."<|MERGE_RESOLUTION|>--- conflicted
+++ resolved
@@ -41,12 +41,6 @@
         with:
           python-version: "3.11"
 
-<<<<<<< HEAD
-      - name: Install Chromium
-        run: |
-          sudo apt-get update
-          sudo apt-get install -y chromium-browser
-=======
       - name: Ensure Chrome for headless tests
         run: |
           set -euo pipefail
@@ -64,7 +58,6 @@
           curl -fsSL -o "$tmp_dir/google-chrome.deb" https://dl.google.com/linux/direct/google-chrome-stable_current_amd64.deb
           sudo apt-get update
           sudo apt-get install -y "$tmp_dir/google-chrome.deb"
->>>>>>> dcb6dbb5
 
       - name: Install MCP servers
         run: |
@@ -134,15 +127,6 @@
             if [ -f karma.conf.js ] || [ -f karma.conf.cjs ]; then
               npx karma start --single-run --browsers=ChromeHeadless
             else
-<<<<<<< HEAD
-              npm test
-            fi
-          elif [ -f pytest.ini ] || [ -f conftest.py ] || [ -f requirements.txt ]; then
-            pip install -r requirements.txt
-            pytest
-          elif [ -f frontend/package.json ]; then
-            cd frontend
-=======
               if node -e "const pkg=require('./package.json'); const script=(pkg && pkg.scripts && pkg.scripts.test) || ''; process.exit(script.includes('ng test') ? 0 : 1);"; then
                 npm test -- --watch=false --browsers=ChromeHeadless
               else
@@ -154,7 +138,6 @@
           if [ -f frontend/package.json ]; then
             ran_tests=true
             pushd frontend > /dev/null
->>>>>>> dcb6dbb5
             if [ -f package-lock.json ]; then
               npm ci
             else
@@ -163,11 +146,6 @@
             if [ -f karma.conf.js ] || [ -f karma.conf.cjs ]; then
               npx karma start --single-run --browsers=ChromeHeadless
             else
-<<<<<<< HEAD
-              npm test
-            fi
-          else
-=======
               if node -e "const pkg=require('./package.json'); const script=(pkg && pkg.scripts && pkg.scripts.test) || ''; process.exit(script.includes('ng test') ? 0 : 1);"; then
                 npm test -- --watch=false --browsers=ChromeHeadless
               else
@@ -194,7 +172,6 @@
           fi
 
           if [ "$ran_tests" = false ]; then
->>>>>>> dcb6dbb5
             echo "No test framework detected, skipping."
           fi
 
