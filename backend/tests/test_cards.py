--- conflicted
+++ resolved
@@ -2,11 +2,7 @@
 
 from fastapi.testclient import TestClient
 
-<<<<<<< HEAD
 from app.config import settings
-=======
-from app.routers.cards import DAILY_CARD_CREATION_LIMIT
->>>>>>> d22f43f6
 
 DEFAULT_PASSWORD = "Register123!"
 
