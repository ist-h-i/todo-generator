from __future__ import annotations

from fastapi.testclient import TestClient

from app.routers import cards as cards_router
from app.services.recommendation_scoring import RecommendationScore
from app.utils.quotas import DEFAULT_CARD_DAILY_LIMIT

DEFAULT_PASSWORD = "Register123!"


def register_and_login(client: TestClient, email: str, password: str = DEFAULT_PASSWORD) -> dict[str, str]:
    response = client.post(
        "/auth/register",
        json={"email": email, "password": password},
    )
    assert response.status_code == 201, response.text
    token_payload = response.json()
    assert "access_token" in token_payload
    assert token_payload["user"]["email"] == email
    login_response = client.post(
        "/auth/login",
        json={"email": email, "password": password},
    )
    assert login_response.status_code == 200, login_response.text
    token = login_response.json()["access_token"]
    return {"Authorization": f"Bearer {token}"}


def create_status(client: TestClient, headers: dict[str, str]) -> str:
    response = client.post(
        "/statuses",
        json={
            "name": "Todo",
            "category": "todo",
            "order": 1,
            "color": "#0088ff",
        },
        headers=headers,
    )
    assert response.status_code == 201
    return response.json()["id"]


def create_label(client: TestClient, headers: dict[str, str]) -> str:
    response = client.post(
        "/labels",
        json={"name": "Backend", "color": "#ffaa00", "description": "API work"},
        headers=headers,
    )
    assert response.status_code == 201
    return response.json()["id"]


def test_card_creation_populates_recommendation_score(client: TestClient) -> None:
    email = "score@example.com"
    headers = register_and_login(client, email)
    status_id = create_status(client, headers)
    label_id = create_label(client, headers)

    response = client.post(
        "/cards",
        json={
            "title": "Backend API alignment",
            "summary": "Review backend integration tasks",
            "description": "Ensure API endpoints match the backend label expectations.",
            "status_id": status_id,
            "label_ids": [label_id],
            "ai_confidence": 1,
            "ai_notes": "manual override",
            "ai_failure_reason": "client provided",
        },
        headers=headers,
    )
    assert response.status_code == 201, response.text
    data = response.json()

    assert 0 <= data["ai_confidence"] <= 100
    assert data["ai_confidence"] > 0
    assert data["ai_notes"].startswith("ラベル相関度")
    assert data["ai_failure_reason"] is None

    card_id = data["id"]

    update_response = client.put(
        f"/cards/{card_id}",
        json={"label_ids": [], "ai_failure_reason": "client override"},
        headers=headers,
    )
    assert update_response.status_code == 200, update_response.text
    updated = update_response.json()

    assert updated["ai_confidence"] == 0
    assert "ラベルが未設定" in updated["ai_notes"]
    assert updated["ai_failure_reason"] is None


def test_card_creation_scoring_failure_sets_failure_reason(client: TestClient, monkeypatch) -> None:
    email = "failure@example.com"
    headers = register_and_login(client, email)
    status_id = create_status(client, headers)

    def fake_score_card(
        *,
        title: str,
        summary: str | None,
        description: str | None,
        labels: list[str],
        profile,
    ) -> RecommendationScore:
        return RecommendationScore(
            score=0,
            label_correlation=0.0,
            profile_alignment=0.0,
            explanation="fallback message",
            failure_reason="scoring_error",
        )

    monkeypatch.setattr(cards_router._scoring_service, "score_card", fake_score_card)

    response = client.post(
        "/cards",
        json={
            "title": "Trigger fallback",
            "summary": "",
            "description": "",
            "status_id": status_id,
            "ai_failure_reason": "client attempt",
        },
        headers=headers,
    )
    assert response.status_code == 201, response.text
    data = response.json()

    assert data["ai_confidence"] == 0
    assert data["ai_notes"] == "fallback message"
    assert data["ai_failure_reason"] == "scoring_error"

    update_response = client.put(
        f"/cards/{data['id']}",
        json={"title": "Updated title", "ai_failure_reason": "client attempt"},
        headers=headers,
    )
    assert update_response.status_code == 200, update_response.text
    updated = update_response.json()

    assert updated["ai_confidence"] == 0
    assert updated["ai_notes"] == "fallback message"
    assert updated["ai_failure_reason"] == "scoring_error"


def test_create_card_with_subtasks(client: TestClient) -> None:
    email = "owner@example.com"
    headers = register_and_login(client, email)
    status_id = create_status(client, headers)
    label_id = create_label(client, headers)

    response = client.post(
        "/cards",
        json={
            "title": "Implement API skeleton",
            "summary": "Create FastAPI service with CRUD endpoints",
            "description": "Provide endpoints for cards, subtasks, and labels",
            "status_id": status_id,
            "priority": "high",
            "story_points": 5,
            "assignees": ["user-1"],
            "label_ids": [label_id],
            "subtasks": [
                {"title": "Design data model"},
                {"title": "Implement CRUD"},
            ],
        },
        headers=headers,
    )
    assert response.status_code == 201, response.text
    data = response.json()
    assert data["title"] == "Implement API skeleton"
    assert len(data["subtasks"]) == 2
    assert len(data["labels"]) == 1
    assert data["status"]["id"] == status_id

    list_response = client.get("/cards", headers=headers)
    assert list_response.status_code == 200
    assert len(list_response.json()) == 1

    detail_response = client.get(f"/cards/{data['id']}", headers=headers)
    assert detail_response.status_code == 200
    assert detail_response.json()["title"] == "Implement API skeleton"


def test_subtask_crud_flow(client: TestClient) -> None:
    email = "subtasks@example.com"
    headers = register_and_login(client, email)
    status_id = create_status(client, headers)
    card_response = client.post(
        "/cards",
        json={
            "title": "Prepare release",
            "status_id": status_id,
        },
        headers=headers,
    )
    card = card_response.json()

    create_response = client.post(
        f"/cards/{card['id']}/subtasks",
        json={
            "title": "Write changelog",
            "status": "in-progress",
        },
        headers=headers,
    )
    assert create_response.status_code == 201
    subtask = create_response.json()
    assert subtask["title"] == "Write changelog"

    update_response = client.put(
        f"/cards/{card['id']}/subtasks/{subtask['id']}",
        json={"status": "done", "checklist": [{"label": "Publish", "done": True}]},
        headers=headers,
    )
    assert update_response.status_code == 200
    assert update_response.json()["status"] == "done"

    delete_response = client.delete(
        f"/cards/{card['id']}/subtasks/{subtask['id']}",
        headers=headers,
    )
    assert delete_response.status_code == 204

    list_response = client.get(f"/cards/{card['id']}/subtasks", headers=headers)
    assert list_response.status_code == 200
    assert list_response.json() == []


def test_analysis_endpoint(client: TestClient) -> None:
    headers = register_and_login(client, "analysis@example.com")
    response = client.post(
        "/analysis",
        json={
            "text": "Fix login bug by adding tests. Also plan feature launch roadmap.",
            "max_cards": 2,
        },
        headers=headers,
    )

    if response.status_code == 200:
        data = response.json()
        assert data["model"]
        assert len(data["proposals"]) >= 1
        assert data["proposals"][0]["title"]
    else:
        assert response.status_code == 503


def test_card_creation_daily_limit(client: TestClient) -> None:
    email = "limit@example.com"
    headers = register_and_login(client, email)
    status_id = create_status(client, headers)

    for index in range(DEFAULT_CARD_DAILY_LIMIT):
        response = client.post(
            "/cards",
            json={"title": f"Card {index}", "status_id": status_id},
            headers=headers,
        )
        assert response.status_code == 201, response.text

    extra_response = client.post(
        "/cards",
        json={"title": "Card beyond limit", "status_id": status_id},
        headers=headers,
    )

    assert extra_response.status_code == 429
    assert extra_response.json()["detail"] == f"Daily card creation limit of {DEFAULT_CARD_DAILY_LIMIT} reached."


def test_cards_are_scoped_to_current_user(client: TestClient) -> None:
    owner_email = "alice@example.com"
    owner_headers = register_and_login(client, owner_email)
    status_id = create_status(client, owner_headers)
    create_response = client.post(
        "/cards",
        json={"title": "Owner card", "status_id": status_id},
        headers=owner_headers,
    )
    assert create_response.status_code == 201
    card_id = create_response.json()["id"]

    other_email = "bob@example.com"
    other_headers = register_and_login(client, other_email)
    list_other = client.get("/cards", headers=other_headers)
    assert list_other.status_code == 200
    assert list_other.json() == []

    detail_other = client.get(f"/cards/{card_id}", headers=other_headers)
    assert detail_other.status_code == 404

    list_owner = client.get("/cards", headers=owner_headers)
    assert list_owner.status_code == 200
    assert len(list_owner.json()) == 1


<<<<<<< HEAD
def test_card_creation_daily_limit_enforced(client: TestClient) -> None:
    email = "limit@example.com"
    headers = register_and_login(client, email)
    status_id = create_status(client, headers)

    for index in range(DEFAULT_CARD_DAILY_LIMIT):
        response = client.post(
            "/cards",
            json={"title": f"Task {index}", "status_id": status_id},
            headers=headers,
        )
        assert response.status_code == 201, response.text

    limit_response = client.post(
        "/cards",
        json={"title": "Limit exceeded", "status_id": status_id},
        headers=headers,
    )
    assert limit_response.status_code == 429
    assert limit_response.json()["detail"] == f"Daily card creation limit of {DEFAULT_CARD_DAILY_LIMIT} reached."


=======
>>>>>>> eb1c8598
def test_status_and_label_scoping(client: TestClient) -> None:
    owner_headers = register_and_login(client, "owner-scope@example.com")
    status_response = client.post(
        "/statuses",
        json={"name": "Todo", "category": "todo", "order": 1},
        headers=owner_headers,
    )
    assert status_response.status_code == 201
    status_id = status_response.json()["id"]

    label_response = client.post(
        "/labels",
        json={"name": "Backend", "color": "#123456"},
        headers=owner_headers,
    )
    assert label_response.status_code == 201
    label_id = label_response.json()["id"]

    other_headers = register_and_login(client, "other-scope@example.com")

    status_list_other = client.get("/statuses", headers=other_headers)
    assert status_list_other.status_code == 200
    other_status_names = {status["name"] for status in status_list_other.json()}
    assert other_status_names == {"To Do", "Doing", "Done"}

    update_other = client.put(
        f"/statuses/{status_id}",
        json={"name": "Updated"},
        headers=other_headers,
    )
    assert update_other.status_code == 404

    label_list_other = client.get("/labels", headers=other_headers)
    assert label_list_other.status_code == 200
    assert label_list_other.json() == []

    delete_other = client.delete(f"/labels/{label_id}", headers=other_headers)
    assert delete_other.status_code == 404

    status_list_owner = client.get("/statuses", headers=owner_headers)
    assert status_list_owner.status_code == 200
    owner_status_names = {status["name"] for status in status_list_owner.json()}
    assert {"To Do", "Doing", "Done"}.issubset(owner_status_names)
    assert "Todo" in owner_status_names

    label_list_owner = client.get("/labels", headers=owner_headers)
    assert label_list_owner.status_code == 200
    assert len(label_list_owner.json()) == 1


def test_error_categories_are_user_scoped(client: TestClient) -> None:
    owner_headers = register_and_login(client, "error-owner@example.com")
    create_response = client.post(
        "/error-categories",
        json={"name": "Bug", "description": "Unexpected issue"},
        headers=owner_headers,
    )
    assert create_response.status_code == 201
    category_id = create_response.json()["id"]

    other_headers = register_and_login(client, "error-other@example.com")

    list_other = client.get("/error-categories", headers=other_headers)
    assert list_other.status_code == 200
    assert list_other.json() == []

    update_other = client.patch(
        f"/error-categories/{category_id}",
        json={"description": "Updated"},
        headers=other_headers,
    )
    assert update_other.status_code == 404

    delete_other = client.delete(
        f"/error-categories/{category_id}",
        headers=other_headers,
    )
    assert delete_other.status_code == 404

    list_owner = client.get("/error-categories", headers=owner_headers)
    assert list_owner.status_code == 200
    assert len(list_owner.json()) == 1


def test_board_layouts_are_user_specific(client: TestClient) -> None:
    headers_a = register_and_login(client, "layout-a@example.com")
    initial_a = client.get("/board-layouts", headers=headers_a)
    assert initial_a.status_code == 200
    assert initial_a.json()["user_id"]

    update_a = client.put(
        "/board-layouts",
        json={"board_grouping": "status", "visible_fields": ["title", "status"]},
        headers=headers_a,
    )
    assert update_a.status_code == 200
    assert update_a.json()["board_grouping"] == "status"

    headers_b = register_and_login(client, "layout-b@example.com")
    initial_b = client.get("/board-layouts", headers=headers_b)
    assert initial_b.status_code == 200
    assert initial_b.json()["board_grouping"] is None

    list_filters_a = client.get("/filters", headers=headers_a)
    assert list_filters_a.status_code == 200
    assert list_filters_a.json() == []

    create_filter = client.post(
        "/filters",
        json={"name": "My filter", "definition": {"priority": "high"}},
        headers=headers_a,
    )
    assert create_filter.status_code == 201
    filter_id = create_filter.json()["id"]

    list_filters_b = client.get("/filters", headers=headers_b)
    assert list_filters_b.status_code == 200
    assert list_filters_b.json() == []

    get_filter_b = client.get(f"/filters/{filter_id}", headers=headers_b)
    assert get_filter_b.status_code == 404<|MERGE_RESOLUTION|>--- conflicted
+++ resolved
@@ -303,7 +303,6 @@
     assert len(list_owner.json()) == 1
 
 
-<<<<<<< HEAD
 def test_card_creation_daily_limit_enforced(client: TestClient) -> None:
     email = "limit@example.com"
     headers = register_and_login(client, email)
@@ -326,8 +325,6 @@
     assert limit_response.json()["detail"] == f"Daily card creation limit of {DEFAULT_CARD_DAILY_LIMIT} reached."
 
 
-=======
->>>>>>> eb1c8598
 def test_status_and_label_scoping(client: TestClient) -> None:
     owner_headers = register_and_login(client, "owner-scope@example.com")
     status_response = client.post(
