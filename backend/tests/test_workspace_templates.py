from fastapi.testclient import TestClient

from backend.app.routers.workspace_templates import DEFAULT_FIELD_VISIBILITY

from .test_cards import create_label, create_status, register_and_login


def test_workspace_template_crud_flow(client: TestClient) -> None:
    headers = register_and_login(client, "workspace-template@example.com")
    status_id = create_status(client, headers)
    label_id = create_label(client, headers)

    create_response = client.post(
        "/workspace/templates",
        json={
            "name": "Sprint Template",
            "description": "Used for sprint boards",
            "default_status_id": status_id,
            "default_label_ids": [label_id],
            "confidence_threshold": 70,
            "field_visibility": {
                "show_story_points": True,
                "show_due_date": True,
                "show_assignee": False,
                "show_confidence": True,
            },
        },
        headers=headers,
    )
    assert create_response.status_code == 201, create_response.text
    template = create_response.json()
    assert template["name"] == "Sprint Template"
    assert template["confidence_threshold"] == 70
<<<<<<< HEAD
    assert template["field_visibility"] == {
        **DEFAULT_FIELD_VISIBILITY,
        "show_story_points": True,
        "show_due_date": True,
        "show_assignee": False,
        "show_confidence": True,
    }
=======
>>>>>>> 7b64fa1e
    template_id = template["id"]

    list_response = client.get("/workspace/templates", headers=headers)
    assert list_response.status_code == 200
    templates = list_response.json()
    assert any(entry["id"] == template_id for entry in templates)

    update_response = client.patch(
        f"/workspace/templates/{template_id}",
        json={
            "name": "Updated Template",
            "default_label_ids": [],
            "confidence_threshold": 50,
            "field_visibility": {
                "show_story_points": False,
                "show_due_date": True,
                "show_assignee": True,
                "show_confidence": False,
            },
        },
        headers=headers,
    )
    assert update_response.status_code == 200, update_response.text
    updated = update_response.json()
    assert updated["name"] == "Updated Template"
    assert updated["default_label_ids"] == []
    assert updated["field_visibility"]["show_story_points"] is False
    assert updated["confidence_threshold"] == 50

    delete_response = client.delete(f"/workspace/templates/{template_id}", headers=headers)
    assert delete_response.status_code == 204
    remaining = client.get("/workspace/templates", headers=headers).json()
    assert all(entry["id"] != template_id for entry in remaining)


def test_partial_field_visibility_update_preserves_existing(client: TestClient) -> None:
    headers = register_and_login(client, "workspace-template-visibility@example.com")
    status_id = create_status(client, headers)

    create_response = client.post(
        "/workspace/templates",
        json={
            "name": "Visibility Template",
            "default_status_id": status_id,
            "field_visibility": {
                "show_story_points": False,
                "show_due_date": True,
                "show_assignee": True,
                "show_confidence": False,
            },
        },
        headers=headers,
    )
    assert create_response.status_code == 201, create_response.text
    template_id = create_response.json()["id"]

    update_response = client.patch(
        f"/workspace/templates/{template_id}",
        json={
            "field_visibility": {
                "show_confidence": True,
            }
        },
        headers=headers,
    )
    assert update_response.status_code == 200, update_response.text
    updated_visibility = update_response.json()["field_visibility"]
<<<<<<< HEAD
    expected_visibility = dict(DEFAULT_FIELD_VISIBILITY)
    expected_visibility.update(
        {
            "show_story_points": False,
            "show_due_date": True,
            "show_assignee": True,
            "show_confidence": False,
        }
    )
    expected_visibility["show_confidence"] = True
    assert updated_visibility == expected_visibility
=======
    assert updated_visibility == {
        "show_story_points": False,
        "show_due_date": True,
        "show_assignee": True,
        "show_confidence": True,
    }
>>>>>>> 7b64fa1e
<|MERGE_RESOLUTION|>--- conflicted
+++ resolved
@@ -31,7 +31,6 @@
     template = create_response.json()
     assert template["name"] == "Sprint Template"
     assert template["confidence_threshold"] == 70
-<<<<<<< HEAD
     assert template["field_visibility"] == {
         **DEFAULT_FIELD_VISIBILITY,
         "show_story_points": True,
@@ -39,8 +38,6 @@
         "show_assignee": False,
         "show_confidence": True,
     }
-=======
->>>>>>> 7b64fa1e
     template_id = template["id"]
 
     list_response = client.get("/workspace/templates", headers=headers)
@@ -108,7 +105,6 @@
     )
     assert update_response.status_code == 200, update_response.text
     updated_visibility = update_response.json()["field_visibility"]
-<<<<<<< HEAD
     expected_visibility = dict(DEFAULT_FIELD_VISIBILITY)
     expected_visibility.update(
         {
@@ -119,12 +115,4 @@
         }
     )
     expected_visibility["show_confidence"] = True
-    assert updated_visibility == expected_visibility
-=======
-    assert updated_visibility == {
-        "show_story_points": False,
-        "show_due_date": True,
-        "show_assignee": True,
-        "show_confidence": True,
-    }
->>>>>>> 7b64fa1e
+    assert updated_visibility == expected_visibility