from __future__ import annotations

import unicodedata
from datetime import date, datetime
from enum import Enum
from typing import Any, Dict, List, Literal, Mapping, Optional
from uuid import uuid4

from pydantic import BaseModel, ConfigDict, EmailStr, Field, field_validator, model_validator


# Shared schema components
class ChecklistItem(BaseModel):
    id: str = Field(default_factory=lambda: str(uuid4()))
    label: str
    done: bool = False


class UserRead(BaseModel):
    id: str
    email: EmailStr
    is_admin: bool
    created_at: datetime
    updated_at: datetime

    model_config = ConfigDict(from_attributes=True)


class UserProfile(UserRead):
    nickname: Optional[str] = None
    experience_years: Optional[int] = Field(default=None, ge=0, le=50)
    roles: List[str] = Field(default_factory=list)
    bio: Optional[str] = None
    avatar_url: Optional[str] = None

    @model_validator(mode="before")
    @classmethod
    def normalize_roles(cls, data: Any) -> Any:
        if isinstance(data, Mapping):
            roles = data.get("roles")
            if roles is None:
                normalized = dict(data)
                normalized["roles"] = []
                return normalized
        return data


def _normalize_email_input(value: str | EmailStr) -> str:
    normalized = unicodedata.normalize("NFKC", str(value))
    return normalized.strip()


class AuthCredentials(BaseModel):
    email: EmailStr
    password: str

    @field_validator("email", mode="before")
    @classmethod
    def normalize_email_field(cls, value: EmailStr | str | None) -> str | EmailStr | None:
        if value is None:
            return value

        return _normalize_email_input(value)


class RegistrationRequest(BaseModel):
    email: EmailStr
    password: str = Field(min_length=8, max_length=128)

    @field_validator("email", mode="before")
    @classmethod
    def normalize_email_field(cls, value: EmailStr | str | None) -> str | EmailStr | None:
        if value is None:
            return value

        return _normalize_email_input(value)


class TokenResponse(BaseModel):
    access_token: str
    token_type: Literal["bearer"] = "bearer"  # noqa: S105
    user: UserProfile


class LabelBase(BaseModel):
    name: str
    color: Optional[str] = None
    description: Optional[str] = None
    is_system: bool = False


class LabelCreate(LabelBase):
    pass


class LabelUpdate(BaseModel):
    name: Optional[str] = None
    color: Optional[str] = None
    description: Optional[str] = None
    is_system: Optional[bool] = None


class LabelRead(LabelBase):
    id: str

    model_config = ConfigDict(from_attributes=True)


class StatusBase(BaseModel):
    name: str
    category: Optional[str] = None
    order: Optional[int] = None
    color: Optional[str] = None
    wip_limit: Optional[int] = Field(default=None, ge=0)


class StatusCreate(StatusBase):
    pass


class StatusUpdate(BaseModel):
    name: Optional[str] = None
    category: Optional[str] = None
    order: Optional[int] = None
    color: Optional[str] = None
    wip_limit: Optional[int] = Field(default=None, ge=0)


class StatusRead(StatusBase):
    id: str

    model_config = ConfigDict(from_attributes=True)


class WorkspaceTemplateFieldVisibility(BaseModel):
    show_story_points: bool = True
    show_due_date: bool = False
    show_assignee: bool = True
    show_confidence: bool = True


DEFAULT_TEMPLATE_CONFIDENCE_THRESHOLD = 60.0


class WorkspaceTemplateBase(BaseModel):
    name: str
    description: Optional[str] = None
    default_status_id: Optional[str] = None
    default_label_ids: List[str] = Field(default_factory=list)
<<<<<<< HEAD
    confidence_threshold: float = Field(default=DEFAULT_TEMPLATE_CONFIDENCE_THRESHOLD, ge=0, le=100)
    field_visibility: WorkspaceTemplateFieldVisibility = Field(default_factory=WorkspaceTemplateFieldVisibility)

    @model_validator(mode="before")
    @classmethod
    def normalize_confidence_threshold(cls, data: Any) -> Any:
        if isinstance(data, Mapping):
            raw_value = data.get("confidence_threshold")
            normalized = cls._coerce_confidence_threshold(raw_value)
            if normalized is None:
                return data
            updated = dict(data)
            updated["confidence_threshold"] = normalized
            return updated

        if hasattr(data, "confidence_threshold"):
            raw_value = data.confidence_threshold
            normalized = cls._coerce_confidence_threshold(raw_value)
            if normalized is not None:
                data.confidence_threshold = normalized
        return data

    @staticmethod
    def _coerce_confidence_threshold(value: Any) -> float | None:
        if value is None:
            return None

        try:
            numeric = float(value)
        except (TypeError, ValueError):  # pragma: no cover - defensive guard
            return None

        if 0.0 < numeric <= 1.0:
            numeric *= 100.0

        return max(0.0, min(100.0, numeric))
=======
    confidence_threshold: float = Field(default=0.6, ge=0, le=1)
    field_visibility: WorkspaceTemplateFieldVisibility = Field(default_factory=WorkspaceTemplateFieldVisibility)
>>>>>>> 4a864ce7


class WorkspaceTemplateCreate(WorkspaceTemplateBase):
    pass


class WorkspaceTemplateUpdate(BaseModel):
    name: Optional[str] = None
    description: Optional[str] = None
    default_status_id: Optional[str] = None
    default_label_ids: Optional[List[str]] = None
    confidence_threshold: Optional[float] = Field(default=None, ge=0, le=100)
    field_visibility: Optional[WorkspaceTemplateFieldVisibility] = None


class WorkspaceTemplateRead(WorkspaceTemplateBase):
    id: str
    owner_id: str
    created_at: datetime
    updated_at: datetime
    is_system_default: bool

    model_config = ConfigDict(from_attributes=True)


class ErrorCategoryBase(BaseModel):
    name: str
    description: Optional[str] = None
    severity_level: Optional[str] = None


class ErrorCategoryCreate(ErrorCategoryBase):
    pass


class ErrorCategoryUpdate(BaseModel):
    name: Optional[str] = None
    description: Optional[str] = None
    severity_level: Optional[str] = None


class ErrorCategoryRead(ErrorCategoryBase):
    id: str
    created_at: datetime
    updated_at: datetime

    model_config = ConfigDict(from_attributes=True)


class SubtaskBase(BaseModel):
    title: str
    description: Optional[str] = None
    status: Optional[str] = None
    priority: Optional[str] = None
    assignee: Optional[str] = None
    start_date: Optional[datetime] = None
    due_date: Optional[datetime] = None
    estimate_hours: Optional[float] = None
    story_points: Optional[int] = None
    checklist: List[ChecklistItem] = Field(default_factory=list)
    ai_similarity_vector_id: Optional[str] = None
    root_cause_node_id: Optional[str] = None


class SubtaskCreate(SubtaskBase):
    pass


class SubtaskUpdate(BaseModel):
    title: Optional[str] = None
    description: Optional[str] = None
    status: Optional[str] = None
    priority: Optional[str] = None
    assignee: Optional[str] = None
    start_date: Optional[datetime] = None
    due_date: Optional[datetime] = None
    estimate_hours: Optional[float] = None
    story_points: Optional[int] = None
    checklist: Optional[List[ChecklistItem]] = None
    ai_similarity_vector_id: Optional[str] = None
    root_cause_node_id: Optional[str] = None


class SubtaskRead(SubtaskBase):
    id: str
    created_at: datetime
    updated_at: datetime
    completed_at: Optional[datetime] = None

    model_config = ConfigDict(from_attributes=True)


class CardBase(BaseModel):
    title: str
    summary: Optional[str] = None
    description: Optional[str] = None
    status_id: Optional[str] = None
    priority: Optional[str] = None
    story_points: Optional[int] = None
    estimate_hours: Optional[float] = None
    assignees: List[str] = Field(default_factory=list)
    start_date: Optional[datetime] = None
    due_date: Optional[datetime] = None
    dependencies: List[str] = Field(default_factory=list)
    ai_confidence: Optional[float] = Field(default=None, ge=0, le=100)
    ai_notes: Optional[str] = None
    custom_fields: dict[str, Any] = Field(default_factory=dict)
    label_ids: List[str] = Field(default_factory=list)
    error_category_id: Optional[str] = None
    initiative_id: Optional[str] = None
    analytics_notes: Optional[str] = None


class CardCreate(CardBase):
    subtasks: List[SubtaskCreate] = Field(default_factory=list)


class CardUpdate(BaseModel):
    title: Optional[str] = None
    summary: Optional[str] = None
    description: Optional[str] = None
    status_id: Optional[str] = None
    priority: Optional[str] = None
    story_points: Optional[int] = None
    estimate_hours: Optional[float] = None
    assignees: Optional[List[str]] = None
    start_date: Optional[datetime] = None
    due_date: Optional[datetime] = None
    dependencies: Optional[List[str]] = None
    ai_confidence: Optional[float] = Field(default=None, ge=0, le=100)
    ai_notes: Optional[str] = None
    custom_fields: Optional[dict[str, Any]] = None
    label_ids: Optional[List[str]] = None
    error_category_id: Optional[str] = None
    initiative_id: Optional[str] = None
    analytics_notes: Optional[str] = None


class CardRead(CardBase):
    id: str
    owner_id: str
    created_at: datetime
    updated_at: datetime
    completed_at: Optional[datetime] = None
    labels: List[LabelRead] = Field(default_factory=list)
    subtasks: List[SubtaskRead] = Field(default_factory=list)
    status: Optional[StatusRead] = None
    error_category: Optional[ErrorCategoryRead] = None
    initiative: Optional["ImprovementInitiativeRead"] = None
    owner: Optional[UserRead] = None

    model_config = ConfigDict(from_attributes=True)

    @model_validator(mode="before")
    @classmethod
    def populate_label_ids(cls, values: Any) -> Any:
        data: Dict[str, Any] | None = None
        if isinstance(values, Mapping):
            data = dict(values)

        labels = (data or {}).get("labels") if data is not None else getattr(values, "labels", None)
        label_ids_present = (data or {}).get("label_ids") if data is not None else getattr(values, "label_ids", None)

        if labels is not None and label_ids_present is None:
            label_ids: List[str] = []
            for label in labels:
                if isinstance(label, dict) and "id" in label:
                    label_ids.append(label["id"])
                else:
                    label_id = getattr(label, "id", None)
                    if label_id:
                        label_ids.append(label_id)
            if data is not None:
                data["label_ids"] = label_ids
            else:
                try:
                    setattr(values, "label_ids", label_ids)  # noqa: B010
                except Exception:  # noqa: S110
                    pass

        return data if data is not None else values


class SimilarItem(BaseModel):
    id: str
    type: Literal["card", "subtask"]
    title: str
    similarity: float = Field(ge=0.0, le=1.0)
    labels: List[str] = Field(default_factory=list)
    status: Optional[str] = None
    summary: Optional[str] = None
    quick_actions: List[str] = Field(default_factory=list)
    related_card_id: Optional[str] = None
    related_subtask_id: Optional[str] = None


class SimilarItemsResponse(BaseModel):
    items: List[SimilarItem]


class SimilarityFeedbackRequest(BaseModel):
    related_type: Literal["card", "subtask"]
    is_relevant: bool
    notes: Optional[str] = None


class SavedFilterBase(BaseModel):
    name: str
    definition: Dict[str, Any] = Field(default_factory=dict)
    shared: bool = False


class SavedFilterCreate(SavedFilterBase):
    pass


class SavedFilterUpdate(BaseModel):
    name: Optional[str] = None
    definition: Optional[Dict[str, Any]] = None
    shared: Optional[bool] = None
    last_used_at: Optional[datetime] = None


class SavedFilterRead(SavedFilterBase):
    id: str
    created_by: Optional[str] = None
    created_at: datetime
    updated_at: datetime
    last_used_at: Optional[datetime] = None

    model_config = ConfigDict(from_attributes=True)


class InitiativeBase(BaseModel):
    name: str
    description: Optional[str] = None
    owner: Optional[str] = None
    start_date: Optional[datetime] = None
    target_metrics: Dict[str, Any] = Field(default_factory=dict)
    status: Optional[str] = None
    health: Optional[str] = None


class InitiativeCreate(InitiativeBase):
    pass


class InitiativeUpdate(BaseModel):
    name: Optional[str] = None
    description: Optional[str] = None
    owner: Optional[str] = None
    start_date: Optional[datetime] = None
    target_metrics: Optional[Dict[str, Any]] = None
    status: Optional[str] = None
    health: Optional[str] = None


class InitiativeProgressLogCreate(BaseModel):
    timestamp: Optional[datetime] = None
    status: Optional[str] = None
    notes: Optional[str] = None
    observed_metrics: Dict[str, Any] = Field(default_factory=dict)


class InitiativeProgressLogRead(InitiativeProgressLogCreate):
    id: str
    timestamp: datetime

    model_config = ConfigDict(from_attributes=True)


class ImprovementInitiativeRead(InitiativeBase):
    id: str
    created_at: datetime
    updated_at: datetime
    progress_logs: List[InitiativeProgressLogRead] = Field(default_factory=list)

    model_config = ConfigDict(from_attributes=True)


class UserPreferenceBase(BaseModel):
    board_grouping: Optional[str] = None
    board_layout: dict[str, Any] = Field(default_factory=dict)
    visible_fields: List[str] = Field(default_factory=list)
    notification_settings: dict[str, Any] = Field(default_factory=dict)
    preferred_language: Optional[str] = None


class UserPreferenceRead(UserPreferenceBase):
    user_id: str
    created_at: datetime
    updated_at: datetime

    model_config = ConfigDict(from_attributes=True)


class BoardLayoutUpdate(UserPreferenceBase):
    pass


class CommentBase(BaseModel):
    card_id: str
    content: str
    subtask_id: Optional[str] = None


class CommentCreate(CommentBase):
    @field_validator("content")
    @classmethod
    def validate_content(cls, value: str) -> str:
        sanitized = value.strip()
        if not sanitized:
            raise ValueError("content must not be blank")
        return sanitized


class CommentUpdate(BaseModel):
    content: Optional[str] = None
    subtask_id: Optional[str] = None

    @field_validator("content")
    @classmethod
    def validate_optional_content(cls, value: Optional[str]) -> Optional[str]:
        if value is None:
            return None
        sanitized = value.strip()
        if not sanitized:
            raise ValueError("content must not be blank")
        return sanitized


class CommentRead(CommentBase):
    id: str
    author_id: Optional[str] = None
    author_nickname: Optional[str] = None
    created_at: datetime
    updated_at: datetime

    model_config = ConfigDict(from_attributes=True)


class ActivityLogRead(BaseModel):
    id: str
    card_id: Optional[str] = None
    actor_id: Optional[str] = None
    action: str
    details: dict[str, Any] = Field(default_factory=dict)
    created_at: datetime

    model_config = ConfigDict(from_attributes=True)


class AnalysisRequest(BaseModel):
    text: str
    max_cards: int = Field(default=3, ge=1, le=10)


class AnalysisSubtask(BaseModel):
    title: str
    description: Optional[str] = None
    status: str = "todo"


class AnalysisCard(BaseModel):
    title: str
    summary: str
    status: str = "todo"
    labels: List[str] = Field(default_factory=list)
    priority: str = "medium"
    due_in_days: Optional[int] = None
    subtasks: List[AnalysisSubtask] = Field(default_factory=list)


class AnalysisResponse(BaseModel):
    model: str
    proposals: List[AnalysisCard]


class StatusReportStatus(str, Enum):
    DRAFT = "draft"
    SUBMITTED = "submitted"
    PROCESSING = "processing"
    COMPLETED = "completed"
    FAILED = "failed"


class StatusReportEventType(str, Enum):
    DRAFT_CREATED = "draft_created"
    UPDATED = "updated"
    SUBMITTED = "submitted"
    ANALYSIS_STARTED = "analysis_started"
    PROPOSALS_RECORDED = "proposals_recorded"
    ANALYSIS_COMPLETED = "analysis_completed"
    ANALYSIS_FAILED = "analysis_failed"
    CARDS_LINKED = "cards_linked"


class StatusReportSection(BaseModel):
    title: Optional[str] = None
    body: str

    @field_validator("body")
    @classmethod
    def ensure_non_empty_body(cls, value: str) -> str:
        text = value.strip()
        if not text:
            raise ValueError("Section body cannot be empty.")
        return text


class StatusReportBase(BaseModel):
    shift_type: Optional[str] = None
    tags: List[str] = Field(default_factory=list)
    sections: List[StatusReportSection]
    auto_ticket_enabled: bool = Field(default=False)


class StatusReportCreate(StatusReportBase):
    pass


class StatusReportUpdate(BaseModel):
    shift_type: Optional[str] = None
    tags: Optional[List[str]] = None
    sections: Optional[List[StatusReportSection]] = None
    auto_ticket_enabled: Optional[bool] = None


class StatusReportListItem(BaseModel):
    id: str
    status: StatusReportStatus
    shift_type: Optional[str] = None
    tags: List[str] = Field(default_factory=list)
    auto_ticket_enabled: bool
    created_at: datetime
    updated_at: datetime
    card_count: int = 0
    proposal_count: int = 0
    summary: Optional[str] = None

    model_config = ConfigDict(from_attributes=True)


class StatusReportCardSummary(BaseModel):
    id: str
    title: str
    summary: Optional[str] = None
    status_id: Optional[str] = None
    status_name: Optional[str] = None
    priority: Optional[str] = None
    due_date: Optional[datetime] = None
    assignees: List[str] = Field(default_factory=list)
    subtasks: List["SubtaskRead"] = Field(default_factory=list)
    relationship: str = "primary"
    confidence: Optional[float] = None

    model_config = ConfigDict(from_attributes=True)


class StatusReportEventRead(BaseModel):
    id: str
    event_type: StatusReportEventType
    payload: Dict[str, Any] = Field(default_factory=dict)
    created_at: datetime

    model_config = ConfigDict(from_attributes=True)


class StatusReportRead(BaseModel):
    id: str
    shift_type: Optional[str] = None
    tags: List[str] = Field(default_factory=list)
    status: StatusReportStatus
    auto_ticket_enabled: bool
    sections: List[StatusReportSection]
    analysis_model: Optional[str] = None
    analysis_started_at: Optional[datetime] = None
    analysis_completed_at: Optional[datetime] = None
    failure_reason: Optional[str] = None
    confidence: Optional[float] = None
    created_at: datetime
    updated_at: datetime

    model_config = ConfigDict(from_attributes=True)


class StatusReportDetail(StatusReportRead):
    cards: List[StatusReportCardSummary] = Field(default_factory=list)
    events: List[StatusReportEventRead] = Field(default_factory=list)
    processing_meta: Dict[str, Any] = Field(default_factory=dict)
    pending_proposals: List[AnalysisCard] = Field(default_factory=list)


class ActivityCreate(BaseModel):
    card_id: Optional[str] = None
    actor_id: Optional[str] = None
    action: str
    details: dict[str, Any] = Field(default_factory=dict)


class BulkDeleteResponse(BaseModel):
    deleted: int


class AnalyticsSnapshotBase(BaseModel):
    title: Optional[str] = None
    period_start: datetime
    period_end: datetime
    metrics: Dict[str, Any] = Field(default_factory=dict)
    generated_by: Optional[str] = None
    workspace_id: Optional[str] = None
    narrative: Optional[str] = None


class AnalyticsSnapshotCreate(AnalyticsSnapshotBase):
    pass


class AnalyticsSnapshotRead(AnalyticsSnapshotBase):
    id: str
    created_at: datetime
    updated_at: datetime

    model_config = ConfigDict(from_attributes=True)


class WhyWhyRequest(BaseModel):
    actor_id: Optional[str] = None
    focus_question: Optional[str] = None
    context: Dict[str, Any] = Field(default_factory=dict)

    model_config = ConfigDict(extra="allow")


class WhyWhyTriggerResponse(BaseModel):
    analysis_id: str
    status: str


class RootCauseNodeRead(BaseModel):
    id: str
    analysis_id: str
    depth: int
    statement: str
    confidence: Optional[float] = None
    evidence_refs: List[str] = Field(default_factory=list)
    recommended_metrics: List[str] = Field(default_factory=list)
    parent_id: Optional[str] = None
    state: str
    created_at: datetime
    updated_at: datetime

    model_config = ConfigDict(from_attributes=True)


class SuggestedActionBase(BaseModel):
    title: str
    description: Optional[str] = None
    effort_estimate: Optional[str] = None
    impact_score: Optional[int] = None
    owner_role: Optional[str] = None
    due_date_hint: Optional[datetime] = None
    initiative_id: Optional[str] = None
    status: Optional[str] = None


class SuggestedActionCreate(SuggestedActionBase):
    node_id: str
    analysis_id: str


class SuggestedActionUpdate(BaseModel):
    title: Optional[str] = None
    description: Optional[str] = None
    effort_estimate: Optional[str] = None
    impact_score: Optional[int] = None
    owner_role: Optional[str] = None
    due_date_hint: Optional[datetime] = None
    initiative_id: Optional[str] = None
    status: Optional[str] = None


class SuggestedActionRead(SuggestedActionBase):
    id: str
    analysis_id: str
    node_id: str
    created_card_id: Optional[str] = None
    created_at: datetime
    updated_at: datetime

    model_config = ConfigDict(from_attributes=True)


class RootCauseAnalysisRead(BaseModel):
    id: str
    snapshot_id: Optional[str] = None
    target_type: str
    target_id: Optional[str] = None
    created_by: Optional[str] = None
    version: int
    status: str
    model_version: Optional[str] = None
    summary: Optional[str] = None
    created_at: datetime
    updated_at: datetime
    nodes: List[RootCauseNodeRead] = Field(default_factory=list)
    suggestions: List[SuggestedActionRead] = Field(default_factory=list)

    model_config = ConfigDict(from_attributes=True)


class SuggestionConversionRequest(BaseModel):
    title: Optional[str] = None
    summary: Optional[str] = None
    description: Optional[str] = None
    status_id: Optional[str] = None
    priority: Optional[str] = None
    assignees: List[str] = Field(default_factory=list)
    label_ids: List[str] = Field(default_factory=list)
    initiative_id: Optional[str] = None
    error_category_id: Optional[str] = None
    due_date: Optional[datetime] = None


class SuggestionConversionResponse(BaseModel):
    card: CardRead
    suggestion: SuggestedActionRead


class ReportTemplateBase(BaseModel):
    name: str
    audience: Optional[str] = None
    sections: List[Any] = Field(default_factory=list)
    branding: Dict[str, Any] = Field(default_factory=dict)


class ReportTemplateCreate(ReportTemplateBase):
    pass


class ReportTemplateUpdate(BaseModel):
    name: Optional[str] = None
    audience: Optional[str] = None
    sections: Optional[List[Any]] = None
    branding: Optional[Dict[str, Any]] = None


class ReportTemplateRead(ReportTemplateBase):
    id: str
    owner_id: str
    created_at: datetime
    updated_at: datetime

    model_config = ConfigDict(from_attributes=True)


class GeneratedReportRead(BaseModel):
    id: str
    template_id: Optional[str] = None
    author_id: Optional[str] = None
    parameters: Dict[str, Any] = Field(default_factory=dict)
    content: str
    export_urls: List[str] = Field(default_factory=list)
    created_at: datetime
    updated_at: datetime

    model_config = ConfigDict(from_attributes=True)


class ReportGenerateRequest(BaseModel):
    template_id: Optional[str] = None
    author_id: Optional[str] = None
    snapshot_id: Optional[str] = None
    analysis_id: Optional[str] = None
    initiative_ids: List[str] = Field(default_factory=list)
    parameters: Dict[str, Any] = Field(default_factory=dict)


class ReportGenerateResponse(GeneratedReportRead):
    pass


# --- Competency management schemas ----------------------------------------------------------


class CompetencyCriterionBase(BaseModel):
    title: str
    description: Optional[str] = None
    weight: Optional[float] = None
    intentionality_prompt: Optional[str] = None
    behavior_prompt: Optional[str] = None
    is_active: bool = True
    order_index: Optional[int] = None


class CompetencyCriterionCreate(CompetencyCriterionBase):
    pass


class CompetencyCriterionUpdate(BaseModel):
    title: Optional[str] = None
    description: Optional[str] = None
    weight: Optional[float] = None
    intentionality_prompt: Optional[str] = None
    behavior_prompt: Optional[str] = None
    is_active: Optional[bool] = None
    order_index: Optional[int] = None


class CompetencyCriterionRead(CompetencyCriterionBase):
    id: str
    created_at: datetime
    updated_at: datetime

    model_config = ConfigDict(from_attributes=True)


class CompetencyBase(BaseModel):
    name: str
    level: Literal["junior", "intermediate"]
    description: Optional[str] = None
    rubric: Dict[str, Any] = Field(default_factory=dict)
    sort_order: int = 0
    is_active: bool = True


class CompetencyCreate(CompetencyBase):
    criteria: List[CompetencyCriterionCreate] = Field(default_factory=list)


class CompetencyUpdate(BaseModel):
    name: Optional[str] = None
    level: Optional[Literal["junior", "intermediate"]] = None
    description: Optional[str] = None
    rubric: Optional[Dict[str, Any]] = None
    sort_order: Optional[int] = None
    is_active: Optional[bool] = None
    criteria: Optional[List[CompetencyCriterionCreate]] = None


class CompetencyRead(CompetencyBase):
    id: str
    created_at: datetime
    updated_at: datetime
    criteria: List[CompetencyCriterionRead] = Field(default_factory=list)

    model_config = ConfigDict(from_attributes=True)


class CompetencySummary(BaseModel):
    id: str
    name: str
    level: Literal["junior", "intermediate"]

    model_config = ConfigDict(from_attributes=True)


class CompetencyEvaluationItemRead(BaseModel):
    id: str
    criterion_id: Optional[str] = None
    score_value: int
    score_label: str
    rationale: Optional[str] = None
    attitude_actions: List[str] = Field(default_factory=list)
    behavior_actions: List[str] = Field(default_factory=list)
    created_at: datetime
    updated_at: datetime

    model_config = ConfigDict(from_attributes=True)


class CompetencyEvaluationRead(BaseModel):
    id: str
    competency_id: str
    user_id: str
    period_start: date
    period_end: date
    scale: int
    score_value: int
    score_label: str
    rationale: Optional[str] = None
    attitude_actions: List[str] = Field(default_factory=list)
    behavior_actions: List[str] = Field(default_factory=list)
    ai_model: Optional[str] = None
    triggered_by: str
    created_at: datetime
    updated_at: datetime
    competency: Optional[CompetencySummary] = None
    items: List[CompetencyEvaluationItemRead] = Field(default_factory=list)

    model_config = ConfigDict(from_attributes=True)


class EvaluationTriggerRequest(BaseModel):
    user_id: str
    period_start: Optional[date] = None
    period_end: Optional[date] = None
    triggered_by: Literal["manual", "auto"] = "manual"

    @model_validator(mode="after")
    def ensure_period(cls, values: "EvaluationTriggerRequest") -> "EvaluationTriggerRequest":
        if values.period_start and values.period_end:
            if values.period_start > values.period_end:
                raise ValueError("period_start must be on or before period_end")
        return values


class SelfEvaluationRequest(BaseModel):
    competency_id: Optional[str] = None
    period_start: Optional[date] = None
    period_end: Optional[date] = None

    @model_validator(mode="after")
    def ensure_period(cls, values: "SelfEvaluationRequest") -> "SelfEvaluationRequest":
        if values.period_start and values.period_end:
            if values.period_start > values.period_end:
                raise ValueError("period_start must be on or before period_end")
        return values


class EvaluationQuotaStatus(BaseModel):
    daily_limit: int
    used: int
    remaining: Optional[int] = None


class AdminUserRead(BaseModel):
    id: str
    email: EmailStr
    is_admin: bool
    is_active: bool
    card_daily_limit: Optional[int] = None
    evaluation_daily_limit: Optional[int] = None
    created_at: datetime
    updated_at: datetime

    model_config = ConfigDict(from_attributes=True)


class AdminUserUpdate(BaseModel):
    is_admin: Optional[bool] = None
    is_active: Optional[bool] = None
    card_daily_limit: Optional[int] = Field(default=None, ge=0)
    evaluation_daily_limit: Optional[int] = Field(default=None, ge=0)


class ApiCredentialRead(BaseModel):
    provider: str
    secret_hint: Optional[str] = None
    is_active: bool
    model: Optional[str] = None
    created_at: datetime
    updated_at: datetime

    model_config = ConfigDict(from_attributes=True)


class ApiCredentialUpdate(BaseModel):
    secret: Optional[str] = Field(default=None, min_length=1)
    model: Optional[str] = Field(default=None, min_length=1)
    is_active: Optional[bool] = None

    @field_validator("secret", "model", mode="before")
    @classmethod
    def _strip_optional_string(cls, value: Any) -> Any:
        if value is None:
            return None
        if isinstance(value, str):
            stripped = value.strip()
            return stripped or None
        raise TypeError("value must be a string")


class QuotaDefaultsRead(BaseModel):
    card_daily_limit: int
    evaluation_daily_limit: int

    model_config = ConfigDict(from_attributes=True)


class QuotaDefaultsUpdate(BaseModel):
    card_daily_limit: int = Field(ge=0)
    evaluation_daily_limit: int = Field(ge=0)


class UserQuotaRead(BaseModel):
    user_id: str
    card_daily_limit: Optional[int] = None
    evaluation_daily_limit: Optional[int] = None
    updated_at: datetime

    model_config = ConfigDict(from_attributes=True)


class UserQuotaUpdate(BaseModel):
    card_daily_limit: Optional[int] = Field(default=None, ge=0)
    evaluation_daily_limit: Optional[int] = Field(default=None, ge=0)


# --------------------------------------------------------------------------------------------
# Appeal generation schemas


class AppealSubject(BaseModel):
    type: Literal["label", "custom"]
    value: str = Field(min_length=1, max_length=256)

    @field_validator("value", mode="before")
    @classmethod
    def _normalize_value(cls, value: str) -> str:
        if isinstance(value, str):
            stripped = value.strip()
            if not stripped:
                raise ValueError("value must not be empty")
            return stripped
        raise ValueError("value must be a string")

    @model_validator(mode="after")
    def _validate_custom_length(self) -> "AppealSubject":
        if self.type == "custom" and len(self.value) > 120:
            raise ValueError("Custom subject must be 120 characters or less.")
        return self


class AppealAchievement(BaseModel):
    id: str
    title: str
    summary: Optional[str] = None


class AppealLabelConfig(BaseModel):
    id: str
    name: str
    color: Optional[str] = None
    description: Optional[str] = None
    achievements: List[AppealAchievement] = Field(default_factory=list)


class AppealFormatDefinition(BaseModel):
    id: str
    name: str
    description: str
    editor_mode: Literal["markdown", "csv"]


class AppealConfigResponse(BaseModel):
    labels: List[AppealLabelConfig]
    recommended_flow: List[str]
    formats: List[AppealFormatDefinition]


class AppealGeneratedFormat(BaseModel):
    content: str
    tokens_used: Optional[int] = None


class AppealGenerationRequest(BaseModel):
    subject: AppealSubject
    flow: List[str] = Field(min_length=1, max_length=5)
    formats: List[str] = Field(min_length=1, max_length=4)
    achievements: Optional[List[AppealAchievement]] = None

    @field_validator("flow")
    @classmethod
    def _validate_flow(cls, value: List[str]) -> List[str]:
        seen: set[str] = set()
        normalized: List[str] = []
        for step in value:
            if not isinstance(step, str):
                raise ValueError("Flow steps must be strings.")
            cleaned = step.strip()
            if not cleaned:
                raise ValueError("Flow steps must not be empty.")
            if cleaned in seen:
                raise ValueError("Flow steps must be unique.")
            seen.add(cleaned)
            normalized.append(cleaned)
        return normalized

    @field_validator("formats")
    @classmethod
    def _validate_formats(cls, value: List[str]) -> List[str]:
        seen: set[str] = set()
        normalized: List[str] = []
        for fmt in value:
            if not isinstance(fmt, str):
                raise ValueError("Formats must be strings.")
            cleaned = fmt.strip()
            if not cleaned:
                raise ValueError("Formats must not be empty.")
            lowered = cleaned.lower()
            if lowered in seen:
                raise ValueError("Formats must be unique.")
            seen.add(lowered)
            normalized.append(cleaned)
        return normalized


class AppealGenerationResponse(BaseModel):
    generation_id: str
    subject_echo: str
    flow: List[str]
    warnings: List[str] = Field(default_factory=list)
    formats: Dict[str, AppealGeneratedFormat]


# --------------------------------------------------------------------------------------------


# Resolve forward references for nested models defined later in the module.
CardRead.model_rebuild()<|MERGE_RESOLUTION|>--- conflicted
+++ resolved
@@ -147,7 +147,6 @@
     description: Optional[str] = None
     default_status_id: Optional[str] = None
     default_label_ids: List[str] = Field(default_factory=list)
-<<<<<<< HEAD
     confidence_threshold: float = Field(default=DEFAULT_TEMPLATE_CONFIDENCE_THRESHOLD, ge=0, le=100)
     field_visibility: WorkspaceTemplateFieldVisibility = Field(default_factory=WorkspaceTemplateFieldVisibility)
 
@@ -184,10 +183,6 @@
             numeric *= 100.0
 
         return max(0.0, min(100.0, numeric))
-=======
-    confidence_threshold: float = Field(default=0.6, ge=0, le=1)
-    field_visibility: WorkspaceTemplateFieldVisibility = Field(default_factory=WorkspaceTemplateFieldVisibility)
->>>>>>> 4a864ce7
 
 
 class WorkspaceTemplateCreate(WorkspaceTemplateBase):
