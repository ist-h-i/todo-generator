--- conflicted
+++ resolved
@@ -160,15 +160,8 @@
 
         response = self._client.responses.create(
             model=self.model,
-<<<<<<< HEAD
             instructions=self._SYSTEM_PROMPT,
             input=user_prompt,
-=======
-            input=[
-                {"role": "system", "content": self._SYSTEM_PROMPT},
-                {"role": "user", "content": user_prompt},
-            ],
->>>>>>> f96c3e2d
             response_format=response_format,
         )
 
@@ -176,13 +169,10 @@
         data = self._parse_json_payload(content)
         if not isinstance(data, dict):
             raise ChatGPTError("ChatGPT response must be a JSON object.")
-<<<<<<< HEAD
         if (not data.get("model")) and getattr(response, "model", None):
             enriched = dict(data)
             enriched["model"] = response.model
             return enriched
-=======
->>>>>>> f96c3e2d
         return data
 
     def _build_response_format(self, max_cards: int) -> dict[str, Any]:
