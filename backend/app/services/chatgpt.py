--- conflicted
+++ resolved
@@ -6,7 +6,6 @@
 from typing import Any, List, Optional, Sequence
 
 from fastapi import HTTPException, status
-<<<<<<< HEAD
 
 try:  # pragma: no cover - optional dependency wrapper
     from openai import OpenAI, OpenAIError
@@ -15,9 +14,6 @@
 
     class OpenAIError(Exception):
         """Fallback error raised when the OpenAI SDK is unavailable."""
-=======
-from openai import OpenAI, OpenAIError
->>>>>>> b5d1e1c3
 
 from ..config import settings
 from ..schemas import (
@@ -29,27 +25,19 @@
 
 logger = logging.getLogger(__name__)
 
-<<<<<<< HEAD
 
 class ChatGPTError(RuntimeError):
     """Base exception for ChatGPT integration errors."""
-=======
->>>>>>> b5d1e1c3
 
 class ChatGPTError(RuntimeError):
     """Base exception for ChatGPT integration errors."""
 
-<<<<<<< HEAD
-=======
-
->>>>>>> b5d1e1c3
 class ChatGPTConfigurationError(ChatGPTError):
     """Raised when required configuration for ChatGPT is missing."""
 
 
 class ChatGPTClient:
     """Real ChatGPT client that transforms notes into structured proposals."""
-<<<<<<< HEAD
 
     _BASE_RESPONSE_SCHEMA: dict[str, Any] = {
         "type": "object",
@@ -114,72 +102,6 @@
         " concrete steps. Use the same language as the user whenever possible."
     )
 
-=======
-
-    _BASE_RESPONSE_SCHEMA: dict[str, Any] = {
-        "type": "object",
-        "additionalProperties": False,
-        "properties": {
-            "model": {"type": "string"},
-            "proposals": {
-                "type": "array",
-                "minItems": 0,
-                "items": {
-                    "type": "object",
-                    "additionalProperties": False,
-                    "required": ["title", "summary"],
-                    "properties": {
-                        "title": {"type": "string", "minLength": 1},
-                        "summary": {"type": "string", "minLength": 1},
-                        "status": {"type": "string", "default": "todo"},
-                        "labels": {
-                            "type": "array",
-                            "default": [],
-                            "items": {"type": "string"},
-                        },
-                        "priority": {"type": "string", "default": "medium"},
-                        "due_in_days": {
-                            "type": ["integer", "null"],
-                        },
-                        "subtasks": {
-                            "type": "array",
-                            "default": [],
-                            "items": {
-                                "type": "object",
-                                "additionalProperties": False,
-                                "required": ["title"],
-                                "properties": {
-                                    "title": {
-                                        "type": "string",
-                                        "minLength": 1,
-                                    },
-                                    "description": {
-                                        "type": ["string", "null"],
-                                    },
-                                    "status": {
-                                        "type": "string",
-                                        "default": "todo",
-                                    },
-                                },
-                            },
-                        },
-                    },
-                },
-            },
-        },
-        "required": ["proposals"],
-    }
-
-    _SYSTEM_PROMPT = (
-        "You are Todo Generator's analysis assistant."
-        " Extract actionable work items from free-form product notes and respond"
-        " using the requested JSON schema. Each proposal must contain a concise"
-        " title, a summary that elaborates on the goal, optional labels,"
-        " priority, due date guidance in days, and subtasks that describe"
-        " concrete steps. Use the same language as the user whenever possible."
-    )
-
->>>>>>> b5d1e1c3
     def __init__(
         self,
         model: str | None = None,
@@ -193,14 +115,11 @@
                 "ChatGPT API key is not configured. Set OPENAI_API_KEY environment variable."
             )
 
-<<<<<<< HEAD
         if OpenAI is None:
             raise ChatGPTConfigurationError(
                 "OpenAI SDK is not installed. Install the 'openai' package to enable analysis."
             )
 
-=======
->>>>>>> b5d1e1c3
         self._client = OpenAI(api_key=self.api_key)
 
     def analyze(self, request: AnalysisRequest) -> AnalysisResponse:
@@ -216,7 +135,6 @@
         except json.JSONDecodeError as exc:
             logger.exception("Unable to decode ChatGPT response")
             raise ChatGPTError("ChatGPT returned an invalid response.") from exc
-<<<<<<< HEAD
 
         raw_proposals = payload.get("proposals", [])
         if not isinstance(raw_proposals, Sequence) or isinstance(
@@ -224,15 +142,6 @@
         ):
             raw_proposals = []
 
-=======
-
-        raw_proposals = payload.get("proposals", [])
-        if not isinstance(raw_proposals, Sequence) or isinstance(
-            raw_proposals, (str, bytes)
-        ):
-            raw_proposals = []
-
->>>>>>> b5d1e1c3
         proposals = [
             card
             for card in (self._parse_card(item, text) for item in raw_proposals)
@@ -289,7 +198,6 @@
             + "Notes:\n"
             + text
         )
-<<<<<<< HEAD
 
     def _extract_content(self, response: Any) -> str:
         if getattr(response, "output", None):
@@ -310,28 +218,6 @@
             if fragments:
                 return "".join(fragments)
 
-=======
-
-    def _extract_content(self, response: Any) -> str:
-        if getattr(response, "output", None):
-            fragments: List[str] = []
-            for item in response.output:  # type: ignore[attr-defined]
-                for chunk in getattr(item, "content", []) or []:
-                    text = getattr(chunk, "text", None)
-                    if not text:
-                        continue
-
-                    if isinstance(text, str):
-                        fragments.append(text)
-                        continue
-
-                    value = getattr(text, "value", None)
-                    if value is not None:
-                        fragments.append(value)
-            if fragments:
-                return "".join(fragments)
-
->>>>>>> b5d1e1c3
         if getattr(response, "output_text", None):
             return response.output_text  # type: ignore[attr-defined]
 
