--- conflicted
+++ resolved
@@ -1,11 +1,7 @@
 from __future__ import annotations
 
 from collections.abc import Mapping
-<<<<<<< HEAD
 from typing import Any, Iterable
-=======
-from typing import Iterable
->>>>>>> 7610ddfc
 
 from fastapi import APIRouter, Depends, HTTPException, Response, status
 from sqlalchemy.orm import Session
@@ -63,18 +59,13 @@
 
 
 def _serialize_field_visibility(
-<<<<<<< HEAD
     payload: schemas.WorkspaceTemplateFieldVisibility | Mapping[str, Any] | None,
-=======
-    payload: schemas.WorkspaceTemplateFieldVisibility | Mapping[str, object] | None,
->>>>>>> 7610ddfc
     existing: dict[str, bool] | None,
 ) -> dict[str, bool]:
     state = dict(existing or default_field_visibility())
     if not payload:
         return state
 
-<<<<<<< HEAD
     def _resolve(field: str) -> Any:
         if isinstance(payload, Mapping):
             return payload.get(field)
@@ -85,16 +76,6 @@
         if value is None:
             continue
         state[key] = bool(value)
-=======
-    if isinstance(payload, schemas.WorkspaceTemplateFieldVisibility):
-        visibility_data = payload.model_dump()
-    else:
-        visibility_data = dict(payload)
-
-    for key in state:
-        if key in visibility_data:
-            state[key] = bool(visibility_data[key])
->>>>>>> 7610ddfc
     return state
 
 
