--- conflicted
+++ resolved
@@ -1,11 +1,6 @@
 from __future__ import annotations
 
-<<<<<<< HEAD
 from typing import Iterable, Mapping
-=======
-from typing import Any, Iterable, Mapping
-from collections.abc import Mapping
->>>>>>> 7b64fa1e
 
 from fastapi import APIRouter, Depends, HTTPException, Response, status
 from pydantic import ValidationError
