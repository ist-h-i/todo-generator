--- conflicted
+++ resolved
@@ -80,32 +80,9 @@
     saved_filters: Mapped[list["SavedFilter"]] = relationship(
         "SavedFilter", back_populates="owner", cascade="all, delete-orphan"
     )
-<<<<<<< HEAD
     daily_reports: Mapped[list["DailyReport"]] = relationship(
         "DailyReport", back_populates="owner", cascade="all, delete-orphan"
     )
-=======
-    api_credentials: Mapped[list["ApiCredential"]] = relationship(
-        "ApiCredential", back_populates="created_by_user", cascade="all, delete-orphan"
-    )
-    competency_evaluations: Mapped[list["CompetencyEvaluation"]] = relationship(
-        "CompetencyEvaluation", back_populates="user", cascade="all, delete-orphan"
-    )
-    daily_evaluation_quotas: Mapped[list["DailyEvaluationQuota"]] = relationship(
-        "DailyEvaluationQuota", back_populates="owner", cascade="all, delete-orphan"
-    )
-    quota_override: Mapped[Optional["UserQuotaOverride"]] = relationship(
-        "UserQuotaOverride", back_populates="user", cascade="all, delete-orphan", uselist=False
-    )
-
-    @property
-    def avatar_url(self) -> str | None:
-        if not self.avatar_image or not self.avatar_mime_type:
-            return None
-
-        encoded = base64.b64encode(self.avatar_image).decode("ascii")
-        return f"data:{self.avatar_mime_type};base64,{encoded}"
->>>>>>> 041c4cd9
 
 
 class SessionToken(Base, TimestampMixin):
