--- conflicted
+++ resolved
@@ -1,14 +1,8 @@
 {
-<<<<<<< HEAD
-  "functions": {
-    "backend/app/main.py": { "runtime": "vercel-python@3.11" }
-  },
-=======
   "version": 2,
   "builds": [
     { "src": "app/main.py", "use": "@vercel/python" }
   ],
->>>>>>> af27d44c
   "routes": [
     { "src": "/(.*)", "dest": "app/main.py" }
   ]
